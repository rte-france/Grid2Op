{
 "cells": [
  {
   "cell_type": "markdown",
   "metadata": {},
   "source": [
    "# In this notebook you will learn about the redispatching and curtailment capabilities offered by grid2op.\n",
    "Try me out interactively with: [![Binder](./img/badge_logo.svg)](https://mybinder.org/v2/gh/rte-france/Grid2Op/master)"
   ]
  },
  {
   "cell_type": "markdown",
   "metadata": {},
   "source": [
    "**Objectives**\n",
    "\n",
    "In the previous notebooks, we presented actions in a discrete action space. However, more actions are available in Grid2Op. Redispatching and curtailment are kind of continuous action that will be described here.\n",
    "\n",
    "This notebook will:\n",
    "\n",
    "- [I) Redispatching](#redispatching) details redispatching\n",
    "    - present what redispatching is\n",
    "    - show how it can be used in grid2op\n",
    "    - detail the redispatching actions\n",
    "    - show an example of a redispatching Agent\n",
    "- [II) Curtailment](#curtailment) explains the curtailment\n",
    "    - show the behaviour of the curtailment: how to perform it, what is does etc.\n",
    "    - expose some limits of this curtailment: it can break the grid easily !"
   ]
  },
  {
   "cell_type": "markdown",
   "metadata": {},
   "source": [
    "<img src=\"https://colab.research.google.com/assets/colab-badge.svg\" width=\"200\">\n",
    "Execute the cell below by removing the # character if you use google colab !\n",
    "\n",
    "Cell will look like:\n",
    "```python\n",
    "!pip install grid2op[optional]  # for use with google colab (grid2Op is not installed by default)\n",
    "```\n",
    "<img src=\"https://colab.research.google.com/assets/colab-badge.svg\" width=\"200\">"
   ]
  },
  {
   "cell_type": "code",
   "execution_count": null,
   "metadata": {},
   "outputs": [],
   "source": [
    "# !pip install grid2op[optional]  # for use with google colab (grid2Op is not installed by default)"
   ]
  },
  {
   "cell_type": "code",
   "execution_count": null,
   "metadata": {},
   "outputs": [],
   "source": [
    "import os\n",
    "import sys\n",
    "import grid2op\n",
    "from grid2op.Agent import DoNothingAgent, BaseAgent\n",
    "from tqdm.notebook import tqdm  # for easy progress bar\n",
    "display_tqdm = False  # this is set to False for ease with the unitt test, feel free to set it to True\n",
    "import numpy as np\n",
    "max_iter = 100  # to make computation much faster we will only consider 100 time steps\n",
    "import pdb\n",
    "import matplotlib.pyplot as plt"
   ]
  },
  {
   "cell_type": "code",
   "execution_count": null,
   "metadata": {},
   "outputs": [],
   "source": [
    "res = None\n",
    "try:\n",
    "    from jyquickhelper import add_notebook_menu\n",
    "    res = add_notebook_menu()\n",
    "except ModuleNotFoundError:\n",
    "    print(\"Impossible to automatically add a menu / table of content to this notebook.\\nYou can download \\\"jyquickhelper\\\" package with: \\n\\\"pip install jyquickhelper\\\"\")\n",
    "res"
   ]
  },
  {
   "cell_type": "markdown",
   "metadata": {},
   "source": [
    "# I) Redispatching  <a class=\"anchor\" id=\"redispatching\"></a>"
   ]
  },
  {
   "cell_type": "markdown",
   "metadata": {},
   "source": [
    "## How to implement redispatch actions"
   ]
  },
  {
   "cell_type": "markdown",
   "metadata": {},
   "source": [
    "### Having a suitable environment"
   ]
  },
  {
   "cell_type": "markdown",
   "metadata": {},
   "source": [
    "By default, some environments do not specify the cost of generators, their maximum and minimum production values, etc. In this case it is not possible to redispatch in grid2op.\n",
    "\n",
    "To know more about what is needed for using redispatching, it is advised to look at this help online : https://grid2op.readthedocs.io/en/latest/space.html#grid2op.Space.GridObjects.redispatching_unit_commitment_availble for the most recent documentation. When this notebook was created, the following were needed:\n",
    "\n",
    "- \"gen_type\": the type of generator\n",
    "- \"gen_pmin\": the minimum value a generator can produce\n",
    "- \"gen_pmax\" : the maximum value a generator can produce\n",
    "- \"gen_redispatchable\": whether this generator can be dispatched\n",
    "- \"gen_max_ramp_up\": the maximum increase of power a generator can have between two consecutive time steps\n",
    "- \"gen_max_ramp_down\": the maximum decrease of power a generator can have between two consecutive time steps\n",
    "- \"gen_min_uptime\": the minimum time a generator needs to be turned on (it's impossible to disconnect it if it's not connected for a least \"gen_min_uptime\" consecutive time step)\n",
    "- \"gen_min_downtime\": same as above, but for downtime\n",
    "- \"gen_cost_per_MW\": the generation cost. For each MW of electricity produced in a time step, this is the amount paid\n",
    "- \"gen_startup_cost\": the cost to start a generator\n",
    "- \"gen_shutdown_cost\": the cost to shutdown a generator\n",
    "\n",
    "We made available a dedicated environment, based on the IEEE case14 powergrid that has all this features. It is advised to use this small environment for testing and getting familiar with redispatching.\n",
    "\n",
    "This environment includes 5 generators, as the original case14 system. It has one solar generator and one wind generator (that cannot be dispatched), one nuclear powerplant (dispatchable) and 2 thermal generators (also dispatchable). Thus, redispatching is a problem of continuous control with 3 degress of freedom here."
   ]
  },
  {
   "cell_type": "code",
   "execution_count": null,
   "metadata": {},
   "outputs": [],
   "source": [
    "try:\n",
    "    from lightsim2grid import LightSimBackend\n",
    "    bk_cls = LightSimBackend\n",
    "except ImportError as exc:\n",
    "    print(f\"Error: {exc} when importing faster LightSimBackend\")\n",
    "    from grid2op.Backend import PandaPowerBackend\n",
    "    bk_cls = PandaPowerBackend\n",
    "\n",
    "env_name = \"l2rpn_case14_sandbox\"\n",
    "env = grid2op.make(env_name, test=True, backend=bk_cls())\n",
    "\n",
    "print(\"Is this environment suitable for redispatching: {}\".format(env.redispatching_unit_commitment_availble))"
   ]
  },
  {
   "cell_type": "markdown",
   "metadata": {},
   "source": [
    "As we can see, this environment is suitable for redispatching. It means that all quantities described above are set (and visible).\n",
    "\n",
    "In the L2RPN 2019 challenges, we rewarded participants based on the use of the powerlines. In next challenges, or for other uses of this platform where redispatching should be considered, it's better to consider the economic cost of the sytem as an evaluation metric. However, usually a cost should be minimized, while a reward should be maximized. To take this into account, a simple reward named \"EconomicReward\" has been created. It has the following properties:\n",
    "\n",
    "- it returns -1 if there has been a game over\n",
    "- otherwise (there has been no game over, no errors, etc) it is always strictly positive\n",
    "- maximizing this reward is equivalent to minimizing the cost\n",
    "\n",
    "Note that this reward doesn't take into account the cost to perform a redispatching action. This reward can be used to build what is called an \"economic dispatch\", a problem that is particularly interesting for electricity producers but of lower interest for Transmission System Operators (as opposed to the topology).\n",
    "\n",
    "Compared to standard \"economic dispatch\" problems, for now storages are not implemented (coming soon) and we don't fully take into account the startup cost, shutdown cost, as well as minimum downtime and minimum uptime (even though all of these features are implemented). Also, note that redispatching is implemented in differences, meaning that you first need to provide an economic dispatch, and then think in terms of variations from that point onward. This is the usage that will be explained in this notebook. For real unit commitment / economic dispatch problems, the key words \"injections\" / \"prod_p\" for the action would probably be more suited."
   ]
  },
  {
   "cell_type": "markdown",
   "metadata": {},
   "source": [
    "### Redispatching implementation"
   ]
  },
  {
   "cell_type": "markdown",
   "metadata": {},
   "source": [
    "Unlike topological actions which are always feasible (this is an assumption that is made in this package), redispatching actions are limited by physical constraints on the generators. For example:\n",
    "\n",
    "- it is not possible for a generator to produce more (resp. less) than pmax (resp. pmin). Unlike the curent flow on the powerline, this is a strict physical constraint.\n",
    "- it is not possible for the same physical limitations to increase (or decrease) too much the value between two consecutive time steps.\n",
    "- redispatching actions stack with one another. It means that if you ask to increase the production of the generator 1 by $10MW$ at time step t, and by $20MW$ at time step $t+1$, it means that the set point at time step $t+1$ will be $+30MW$ higher than if no redispatching had been made (it would have been only $+10MW$ higher if the second redispatching action had not been performed).\n",
    "\n",
    "That being said, much can happen that makes redispatching a bit less trivial than topology changes:\n",
    "- When you do a redispatching action, you don't know what the time series of the environment looks like. For example, say the pmax of generator 1 is 100. The setpoint of this generator at time t is $60MW$, and you want to increase its value by another $40MW$. This action is legal: $60+40 \\leq pmax (=100) $. So at time $t$ everything is fine. Now let's suppose that the environment also moved the setpoint of this same generator from $60$ to be at $70MW$ at time $t+1$. With the redispatching action, this would mean that the setpoint would be $70+40 = 110 > pmax$. This is not possible. In this case, the redispatching action will be capped : instead of the desired redispatching of $+40$, only a smaller redispatching of $+30$ will be implemented on the powergrid. \n",
    "- Another problem can arise with the fundamental principle of power grid: power energy cannot be stored in a grid. At each time we then have $\\sum \\text{Prod} = \\sum \\text{Load} + \\text{Losses}$. In this competition, the data is generated such that this condition holds (approximately) for all time steps. This means that if you ask for a redispatching of +xxx MW on a given generator, then the other ones must compensate and \"absorb\" xxx MW such that it sums to 0 overall.\n",
    "\n",
    "Out of simplicity for the participants, there are some built-in control mechanisms and functions (\"automatons\") that automatically transform an proposed redispatching action into a valid redispatching action. \n",
    "\n",
    "These automatons basically ensure that the two above-mentionned conditions hold. It explains the differences between \"target_redispatching\" which is the desired setpoint enter by the agent, and the \"actual_redispatching\" which is the one that has actually been implemented on the powergrid after it has been corrected by the automatons."
   ]
  },
  {
   "cell_type": "markdown",
   "metadata": {},
   "source": [
    "### More cases for ambiguous actions"
   ]
  },
  {
   "cell_type": "code",
   "execution_count": null,
   "metadata": {},
   "outputs": [],
   "source": [
    "env.gen_redispatchable"
   ]
  },
  {
   "cell_type": "markdown",
   "metadata": {},
   "source": [
    "The above vector tells which generator is dispatchable and which is not. Any attempt to dispatch a generator that is not dispatchable leads to an ambiguous action."
   ]
  },
  {
   "cell_type": "code",
   "execution_count": null,
   "metadata": {},
   "outputs": [],
   "source": [
    "act = env.action_space({\"redispatch\": [(2, +10)]})\n",
    "act.is_ambiguous()"
   ]
  },
  {
   "cell_type": "markdown",
   "metadata": {},
   "source": [
    "As we see, this action is ambiguous because we are `Trying to apply a redispatching action on a non redispatchable generator`. Indeed, as shown above, the generator 2 is not dispatchable.\n",
    "\n",
    "Generators also have physical constraints. You cannot ask them to change the active production value too fast, this would damage the generator, and breaking a nuclear plant is often a terrible idea. In grid2op it is implemented as an ambiguous action. Trying to go beyond this value will result in an ambiguous action.\n",
    "\n",
    "This value is called the \"ramp\" and it's available through the \"max_ramp_up\" attribute. On the next cell, you can see that the ramp is $5MW$ for the first generator and $10MW$ for the second one and the last one. For the other 2 it's irrelevant because they are not dispatchable."
   ]
  },
  {
   "cell_type": "code",
   "execution_count": null,
   "metadata": {},
   "outputs": [],
   "source": [
    "env.gen_max_ramp_up"
   ]
  },
  {
   "cell_type": "markdown",
   "metadata": {},
   "source": [
    "Any attempt to go beyond this value will raise an ambiguous error :"
   ]
  },
  {
   "cell_type": "code",
   "execution_count": null,
   "metadata": {},
   "outputs": [],
   "source": [
    "act = env.action_space({\"redispatch\": [(0, +10)]})\n",
    "act.is_ambiguous()"
   ]
  },
  {
   "cell_type": "markdown",
   "metadata": {},
   "source": [
    "In the previous action, we asked the generator 0 to increase its setpoint by $10MW$. However, its maximum ramp up is only $5MW$. Thus, this action is ambiguous.\n",
    "\n",
    "Of course, there are some perfectly valid redispatching actions:"
   ]
  },
  {
   "cell_type": "code",
   "execution_count": null,
   "metadata": {},
   "outputs": [],
   "source": [
    "act = env.action_space({\"redispatch\": [(1, +10)]})\n",
    "act.is_ambiguous()"
   ]
  },
  {
   "cell_type": "markdown",
   "metadata": {},
   "source": [
    "### The (desired) setpoint is not the actual setpoint"
   ]
  },
  {
   "cell_type": "markdown",
   "metadata": {},
   "source": [
    "As said in the preamble of this section, the target dispatching, what we want to achieve (the target), is not equal to the implemented dispatching. So that we can see the operations that are actually being performed, both of these values are present in the observation, as shown in the cell below."
   ]
  },
  {
   "cell_type": "code",
   "execution_count": null,
   "metadata": {},
   "outputs": [],
   "source": [
    "observed = []\n",
    "# perform a valid redispatching action\n",
    "env.set_id(0)  # make sure to use the same environment input data.\n",
    "obs_init = env.reset()  # reset the environment\n",
    "act = env.action_space()\n",
    "act = env.action_space({\"redispatch\": [(0, -5)]})\n",
    "obs, reward, done, info = env.step(act)\n",
    "print(\"actual dispatch at time step 0: {}\".format(obs.actual_dispatch))\n",
    "observed.append(obs)"
   ]
  },
  {
   "cell_type": "markdown",
   "metadata": {},
   "source": [
    "The target dispatch is exactly what we wanted, e.g. the generator 0 has decreased its production by $5MW$. To compensate for this increase, both generator 1 has increase its production of 2MW and generator 5 of 3 MW.\n",
    "\n",
    "Let's plot the generators' base productions in this environment data (*ie* without any intervention from the agent), and what is implemented with the current redispatching :"
   ]
  },
  {
   "cell_type": "code",
   "execution_count": null,
   "metadata": {},
   "outputs": [],
   "source": [
    "# Create a matplot figure\n",
    "redisp_fig = plt.figure()\n",
    "ax = redisp_fig.add_axes([0,0,1,1])\n",
    "# X axis is the generators\n",
    "x_gens = np.arange(obs.n_gen)\n",
    "# Y axis is the production in MW\n",
    "y_scenario_p = obs.gen_p - obs.actual_dispatch\n",
    "y_redisp_p = obs.gen_p\n",
    "# Blue bars for scenario productions\n",
    "ax.bar(x_gens - 0.2, y_scenario_p, width = 0.4)\n",
    "# Red bars for production with redispatch\n",
    "ax.bar(x_gens + 0.2, y_redisp_p, width = 0.4)\n",
    "# Set some legend to describe what's above\n",
    "ax.set_ylabel('MW')\n",
    "ax.set_xlabel('Generator ID')\n",
    "_ = ax.legend(labels=['Generation in scenario', 'Generation after redispatched'])"
   ]
  },
  {
   "cell_type": "markdown",
   "metadata": {},
   "source": [
    "In the following cell, we won't be performing any redispatching action. We will simply do nothing. This example is here to illustrate that grid2op will continue to apply the previous redispatching configuration over time, until the original redispatching action is removed (i.e. until the opposite command is sent)."
   ]
  },
  {
   "cell_type": "code",
   "execution_count": null,
   "metadata": {},
   "outputs": [],
   "source": [
    "donothing = env.action_space()\n",
    "obs1, reward, done, info = env.step(donothing)\n",
    "print(\"actual dispatch at time step 1: {}\".format(obs1.actual_dispatch))\n",
    "observed.append(obs1)\n",
    "obs2, reward, done, info = env.step(donothing)\n",
    "print(\"actual dispatch at time step 2: {}\".format(obs2.actual_dispatch))\n",
    "observed.append(obs2)\n",
    "obs3, reward, done, info = env.step(donothing)\n",
    "print(\"actual dispatch at time step 2: {}\".format(obs2.actual_dispatch))\n",
    "observed.append(obs3)"
   ]
  },
  {
   "cell_type": "markdown",
   "metadata": {},
   "source": [
    "Here, the original redispatching action was to increase the setpoint of generator 0 by $5MW$. If we want to remove this, we need to decrease its setpoint by $5MW$ :"
   ]
  },
  {
   "cell_type": "code",
   "execution_count": null,
   "metadata": {},
   "outputs": [],
   "source": [
    "act = env.action_space({\"redispatch\": [(0, 5)]})\n",
    "obs3, reward, done, info = env.step(act)\n",
    "print(\"actual dispatch at time step 3: {}\".format(obs3.actual_dispatch))\n",
    "observed.append(obs3)"
   ]
  },
  {
   "cell_type": "markdown",
   "metadata": {},
   "source": [
    "As we see in the cell above, there are still residuals on the dispatch. \n",
    "\n",
    "This is because of the physical limit of the ramp of the generator 0. \n",
    "\n",
    "We wanted it to return to its original setpoint value, but at the same time step, the \"environment\" (representing a market for example) also modified the setpoint of this generator by +0.3MW. \n",
    "\n",
    "Therefore, the total desired increase for the setpoint of generator 0 was $5+0.4 = 5.4 > max\\_ramp\\_down$. The action (that would increase the production of 5.4 MW) could not completely performed. Grid2op \"capped\" the redispatch occuring at this timestep to $5MW$ (max\\_ramp\\_down) leaving a remaining of -0.4MW (instead of the initial -5.)\n",
    "\n",
    "That is why we can see a small part of the dispatch left. If we wait for another timestep and do nothing, the generator will likely be in order."
   ]
  },
  {
   "cell_type": "code",
   "execution_count": null,
   "metadata": {},
   "outputs": [],
   "source": [
    "obs4, reward, done, info = env.step(donothing)\n",
    "print(\"actual dispatch at time step 4: {}\".format(obs4.actual_dispatch))\n",
    "observed.append(obs4)\n",
    "obs5, reward, done, info = env.step(donothing)\n",
    "print(\"actual dispatch at time step 5: {}\".format(obs5.actual_dispatch))\n",
    "observed.append(obs5)"
   ]
  },
  {
   "cell_type": "markdown",
   "metadata": {},
   "source": [
    "Now everything is set up as it should be. The system is back to its original state. Let's see what happens if we ask to decrease again the value of this generator 0."
   ]
  },
  {
   "cell_type": "code",
   "execution_count": null,
   "metadata": {},
   "outputs": [],
   "source": [
    "act = env.action_space({\"redispatch\": [(0, -5.)]})\n",
    "obs6, reward, done, info = env.step(act)\n",
    "print(\"actual dispatch at time step 6: {}\".format(obs6.actual_dispatch))\n",
    "observed.append(obs6)\n",
    "obs7, reward, done, info = env.step(donothing)\n",
    "print(\"actual dispatch at time step 7: {}\".format(obs7.actual_dispatch))\n",
    "observed.append(obs7)\n",
    "obs8, reward, done, info = env.step(donothing)\n",
    "print(\"actual dispatch at time step 8: {}\".format(obs8.actual_dispatch))\n",
    "observed.append(obs8)"
   ]
  },
  {
   "cell_type": "markdown",
   "metadata": {},
   "source": [
    "This time we see that the full (valid) redispatching action is not applied completely. \n",
    "\n",
    "This is due to the same phenomenon that occurred previously. The environment (*eg* a market or a central authority) decreased the value of this generator and at the same time, we (=an agent operating the grid in real time) also asked to decrease it by its \"max ramp up\" value. \n",
    "\n",
    "Consequently, our action was \"capped\" and only  4.4MW (out of 5MW) were indeed removed to the generator's production. \n",
    "\n",
    "At the next time step (step 7), the action is fully implemented.\n",
    "\n",
    "To conclude on redispatching, we saw that there is a difference between the value we ask for, and the value that is implemented by the environment. This is mainly because:\n",
    "\n",
    "- the implemented vector should sum to 0.\n",
    "- if a redispatching is close to the maximum value it can take (due to ramping limitation or hard limitations) and if at the same time the environment itself \"wants\" to increase this value, physical limitations have to be respected.\n",
    "\n",
    "Redispatching actions also last in time. One action must be explicitely canceled to be reset to 0. This cancellation can take a few time steps to be fully effective as of the limitations mentionned above."
   ]
  },
  {
   "cell_type": "markdown",
   "metadata": {},
   "source": [
    "To summarize, we can look at the productions over time for generators 0 & 5:"
   ]
  },
  {
   "cell_type": "code",
   "execution_count": null,
   "metadata": {},
   "outputs": [],
   "source": [
    "# Create a matplot figure\n",
    "redisp_fig = plt.figure(figsize=(16, 9))\n",
    "# X axis is the timesteps\n",
    "x_gens = np.arange(len(observed), dtype=np.int32)\n",
    "# Y axis is the production in MW\n",
    "y_scenario_p_0 = [o.gen_p[0] - o.actual_dispatch[0] for o in observed] \n",
    "y_redisp_p_0 = [o.gen_p[0] for o in observed]\n",
    "y_scenario_p_4 = [o.gen_p[5] - o.actual_dispatch[5] for o in observed] \n",
    "y_redisp_p_4 = [o.gen_p[5] for o in observed]\n",
    "# Blue lines for gen 0\n",
    "plt.plot(x_gens, y_scenario_p_0, 'b', x_gens, y_redisp_p_0, 'b--')\n",
    "# Red lines for gen 4\n",
    "plt.plot(x_gens, y_scenario_p_4, 'r', x_gens, y_redisp_p_4, 'r--')\n",
    "# Set some legend to describe what's above\n",
    "plt.ylabel('MW')\n",
    "plt.xlabel('Timesteps')\n",
    "_ = plt.legend(labels=['Scenario gen 0', 'Redispatched gen 0', 'Scenario gen 5', 'Redispatched gen 5'])"
   ]
  },
  {
   "cell_type": "markdown",
   "metadata": {},
   "source": [
    "## Example of use: economic dispatch problem\n",
    "\n",
    "**NB** This is an illustration of an economic dispatch problem that can use grid2op. The problems modeled in the L2RPN competitions are NOT economic dispatch."
   ]
  },
  {
   "cell_type": "code",
   "execution_count": null,
   "metadata": {},
   "outputs": [],
   "source": [
    "agent = DoNothingAgent(env.action_space)\n",
    "done = False\n",
    "reward = env.reward_range[0]\n",
    "\n",
    "env.set_id(0)  # make sure to evaluate the models on the same experiments\n",
    "obs = env.reset()\n",
    "cum_reward = 0\n",
    "nrow = env.chronics_handler.max_timestep() if max_iter <= 0 else max_iter\n",
    "gen_p = np.zeros((nrow, env.n_gen))\n",
    "gen_p_setpoint = np.zeros((nrow, env.n_gen))\n",
    "load_p = np.zeros((nrow, env.n_load))\n",
    "rho = np.zeros((nrow, env.n_line))\n",
    "i = 0\n",
    "with tqdm(total=max_iter, desc=\"step\", disable=not display_tqdm) as pbar:\n",
    "    while not done:\n",
    "        act = agent.act(obs, reward, done)\n",
    "        obs, reward, done, info = env.step(act)\n",
    "        data_generator = env.chronics_handler.real_data.data\n",
    "        gen_p_setpoint[i,:] = data_generator.prod_p[data_generator.current_index, :]\n",
    "        gen_p[i,:] = obs.gen_p\n",
    "        load_p[i,:] = obs.load_p\n",
    "        rho[i,:] = obs.rho\n",
    "        cum_reward += reward\n",
    "        i += 1\n",
    "        pbar.update(1)\n",
    "        if i >= max_iter:\n",
    "            break\n",
    "print(\"The cumulative reward with this agent is {:.0f}\".format(cum_reward))"
   ]
  },
  {
   "cell_type": "markdown",
   "metadata": {},
   "source": [
    "Now let's try to redispatch as much production as possible to the cheapest generator, and leave the rest unchanged."
   ]
  },
  {
   "cell_type": "code",
   "execution_count": null,
   "metadata": {},
   "outputs": [],
   "source": [
    "class GreedyEconomic(BaseAgent):\n",
    "    def __init__(self, action_space):\n",
    "        super().__init__(action_space)\n",
    "        self.do_nothing = action_space()\n",
    "        \n",
    "    def act(self, obs, reward, done):\n",
    "        act = self.do_nothing\n",
    "        if obs.gen_p[0] < obs.gen_pmax[0] - 1 and \\\n",
    "        obs.target_dispatch[0] < (obs.gen_pmax[0] - obs.gen_max_ramp_up[0]) - 1 and\\\n",
    "        obs.gen_p[0] > 0.:\n",
    "            # if the cheapest generator is significantly bellow its maximum cost\n",
    "            if obs.target_dispatch[0] < obs.gen_pmax[0]:\n",
    "                #in theory i can still ask for more\n",
    "                act = env.action_space({\"redispatch\": [(0, obs.gen_max_ramp_up[0])]})\n",
    "        return act\n",
    "    \n",
    "agent = GreedyEconomic(env.action_space)\n",
    "done = False\n",
    "reward = env.reward_range[0]\n",
    "\n",
    "env.set_id(0) # reset the env to the same id\n",
    "obs = env.reset()\n",
    "cum_reward = 0\n",
    "nrow = env.chronics_handler.max_timestep() if max_iter <= 0 else max_iter\n",
    "gen_p = np.zeros((nrow, env.n_gen))\n",
    "gen_p_setpoint = np.zeros((nrow, env.n_gen))\n",
    "load_p = np.zeros((nrow, env.n_load))\n",
    "rho = np.zeros((nrow, env.n_line))\n",
    "i = 0\n",
    "with tqdm(total=max_iter, desc=\"step\", disable=not display_tqdm) as pbar:\n",
    "    while not done:\n",
    "        act = agent.act(obs, reward, done)\n",
    "        obs, reward, done, info = env.step(act)\n",
    "        data_generator = env.chronics_handler.real_data.data\n",
    "        gen_p_setpoint[i,:] = data_generator.prod_p[data_generator.current_index, :]\n",
    "        gen_p[i,:] = obs.gen_p\n",
    "        load_p[i,:] = obs.load_p\n",
    "        rho[i,:] = obs.rho\n",
    "        cum_reward += reward\n",
    "        i += 1\n",
    "        pbar.update(1)\n",
    "        if i >= max_iter:\n",
    "            break\n",
    "            \n",
    "print(\"The cumulative reward with this agent is {:.0f}\".format(cum_reward))"
   ]
  },
  {
   "cell_type": "markdown",
   "metadata": {},
   "source": [
    "As we can see, that second agent performed worse than the `DoNothing` agent, demonstrating that having the cheapest generators produce the most energy is not always the best solution."
   ]
  },
  {
   "cell_type": "markdown",
   "metadata": {},
   "source": [
    "# II Curtailment  <a class=\"anchor\" id=\"curtailment\"></a>\n",
    "\n",
<<<<<<< HEAD
    "Quite like redispatching, curtailment is a type of action that can act on generators. As opposed to redispatching it acts on generator coming from renewable energy sources.\n",
=======
    "Quite like redispatching, curtailment is a type of action that can act on generators. As opposed to redispatching it acts on generators coming from renewable energy sources.\n",
>>>>>>> 8252fb66
    "\n",
    "The idea behind the curtailment is to limit the production of some generators to a certain upper bound. In real world application, such actions can be performed in case of emergency: when a powerline evacuating a wind farm is on overflow, it can be necassary to reduce the production the this wind farm even though we could have produced more.\n",
    "\n",
    "**NB** As for everything related to grid2op, we adopt the TSO point of view and model real time. This implies that the offer / demand equilibrium has been already computed. If the agent can not act, then the offer matches the demand already. Curtailment here is to understand as a real time security measure.\n",
    "\n",
    "If you want a detailed description of the modeling of the curtailment you can visit the official documentation [here](https://grid2op.readthedocs.io/en/latest/modeled_elements.html#generators)\n",
    "\n",
    "First let's see how you can apply a curtailment action in mainly 4 different ways. For the sake of the example, imagine we limit the production of the generator 2 at 10% of its maximum generation."
   ]
  },
  {
   "cell_type": "code",
   "execution_count": null,
   "metadata": {},
   "outputs": [],
   "source": [
    "import grid2op\n",
    "from grid2op.Action import PlayableAction\n",
    "from grid2op.Parameters import Parameters\n",
    "import matplotlib.pyplot as plt\n",
    "\n",
    "param = Parameters()\n",
    "param.NO_OVERFLOW_DISCONNECTION = True\n",
    "env1 = grid2op.make(\"educ_case14_storage\",\n",
    "                    test=True,\n",
    "                    action_class=PlayableAction,\n",
    "                    param=param,\n",
    "                    backend=bk_cls())\n",
    "\n",
    "gen_id = 2  # because we want to act on generator 2\n",
    "amount_ratio = 0.1  # that is the 7% of the limit\n",
    "\n",
    "# method 1\n",
    "curtail_act_1 = env1.action_space({\"curtail\": [(gen_id, amount_ratio)]})\n",
    "\n",
    "# method 2\n",
    "curtail_vect = np.zeros(env1.n_gen) - 1.\n",
    "curtail_vect[gen_id] = amount_ratio\n",
    "curtail_act_2 = env1.action_space({\"curtail\": curtail_vect})\n",
    "\n",
    "# method 3\n",
    "curtail_act_3 = env1.action_space()\n",
    "curtail_act_3.curtail = [(gen_id, amount_ratio)]\n",
    "\n",
    "\n",
    "# method 4\n",
    "curtail_act_4 = env1.action_space()\n",
    "curtail_act_4.curtail = curtail_vect\n",
    "\n",
    "# all these actions are equal\n",
    "print(curtail_act_4)"
   ]
  },
  {
   "cell_type": "markdown",
   "metadata": {},
   "source": [
    "One \"side effect\" of applying a curtailment action can be redispatching. Indeed, the balance between production and load should maintain. The data (before curtailment) meets this criteria. This means that whatever curtailment is performed should be absorbed somehow. \n",
    "\n",
    "We decided to have the dispatchable generators produce more to compensate the curtailment. This behaviour is showed in the cell below."
   ]
  },
  {
   "cell_type": "code",
   "execution_count": null,
   "metadata": {},
   "outputs": [],
   "source": [
    "env1.set_id(0)\n",
    "obs_init = env1.reset()\n",
    "obs, *_ = env1.step(curtail_act_1)\n",
    "print(f\"Amount of MW curtailed for generator {gen_id}: {obs.curtailment_mw[gen_id]:.2f} MW\")\n",
    "print(f\"Sum of redispatched generator: {obs.actual_dispatch.sum():.2f} MW\")"
   ]
  },
  {
   "cell_type": "markdown",
   "metadata": {},
   "source": [
    "Finally, curtailment action will perdure on time. This means that if you perform a curtailment action on a step, unless you modify it later on. \n",
    "\n",
    "In this example above, the generator with id 2 will be constrained to produce less than 15% of its maximum production until you change that.\n",
    "\n",
    "We explain it in the cell below:"
   ]
  },
  {
   "cell_type": "code",
   "execution_count": null,
   "metadata": {},
   "outputs": [],
   "source": [
    "print(f\"Curtailment setpoint for generator {gen_id}: {obs.curtailment_limit[gen_id]:.2f} \"\n",
    "      f\"({obs.curtailment_limit_mw[gen_id]:.2f} MW)\")\n",
    "\n",
    "# we perform a do nothing action\n",
    "obs0, *_ = env1.step(env1.action_space())\n",
    "print(f\"Curtailment setpoint for generator {gen_id} (after do nothing action): \"\n",
    "      f\"{obs0.curtailment_limit[gen_id]:.2f} \"\n",
    "      f\"({obs0.curtailment_limit_mw[gen_id]:.2f} MW)\")\n",
    "# we perform a do nothing action\n",
    "obs1, *_ = env1.step(env1.action_space())\n",
    "print(f\"Curtailment setpoint for generator {gen_id} (after a second do nothing action): \"\n",
    "      f\"{obs1.curtailment_limit[gen_id]:.2f} \"\n",
    "      f\"({obs1.curtailment_limit_mw[gen_id]:.2f} MW)\")\n",
    "# we perform a do nothing action\n",
    "obs2, *_ = env1.step(env1.action_space())\n",
    "print(f\"Curtailment setpoint for generator {gen_id} (after a third do nothing action): \"\n",
    "      f\"{obs2.curtailment_limit[gen_id]:.2f} \"\n",
    "      f\"({obs2.curtailment_limit_mw[gen_id]:.2f} MW)\")\n",
    "\n",
    "# we perform an action to remove the curtailment\n",
    "curtail_act_reset = env1.action_space({\"curtail\": [(gen_id, 1.0)]})\n",
    "obs3, *_ = env1.step(curtail_act_reset)\n",
    "print(f\"Curtailment setpoint for generator {gen_id} (after setting the curtailment to 100% again): \"\n",
    "      f\"{obs3.curtailment_limit[gen_id]:.2f} \"\n",
    "      f\"({obs3.curtailment_limit_mw[gen_id]:.2f} MW)\")\n",
    "\n",
    "# we perform another do nothing action\n",
    "obs4, *_ = env1.step(env1.action_space())\n",
    "print(f\"Curtailment setpoint for generator {gen_id} (after a third do nothing action): \"\n",
    "      f\"{obs4.curtailment_limit[gen_id]:.2f} \"\n",
    "      f\"({obs4.curtailment_limit_mw[gen_id]:.2f} MW)\")\n",
    "\n",
    "# and we can even plot it to see what's going on\n",
    "plt.figure(figsize=(15,10))\n",
    "plt.vlines(list([1, 5]), ymin=0., ymax=18, label=\"an action occured just before this step\", alpha=0.5)\n",
    "plt.plot([obs_init.gen_p[gen_id],\n",
    "          obs.gen_p[gen_id],\n",
    "          obs0.gen_p[gen_id],\n",
    "          obs1.gen_p[gen_id],\n",
    "          obs2.gen_p[gen_id],\n",
    "          obs3.gen_p[gen_id],\n",
    "          obs4.gen_p[gen_id],],\n",
    "         label=\"generation limit\", linestyle=\"-.\")\n",
    "plt.legend()\n",
    "plt.ylim([0., 18])\n",
    "plt.xlabel(\"step\")\n",
    "plt.title(f\"Evolution of the generation of generator {gen_id}\")\n",
    "_ = plt.ylabel(f\"Generation for generator {gen_id} (MW)\")"
   ]
  },
  {
   "cell_type": "markdown",
   "metadata": {},
   "source": [
    "An example of the behaviour of this feature is provided bellow. In this example, we perform 4 curtailment actions at 4 different steps (showed by vertical bars in the final graphs) and show, for generator 2:\n",
    "- generation limit (this is the maximum allowed by the curtailment)\n",
    "- effective curtailment (this is the total amount of MW that has been curtailed)\n",
    "- reference generation (generation there would have been without curtailment)\n",
    "- actual generation (the generation observed for this generator, the power that is really injected on the grid)\n",
    "- sum of dispatch (total power absorbed by the dispatchable generator to compensate for the curtailment)"
   ]
  },
  {
   "cell_type": "code",
   "execution_count": null,
   "metadata": {},
   "outputs": [],
   "source": [
    "env1 = grid2op.make(\"educ_case14_storage\", \n",
    "                    test=True,\n",
    "                    action_class=PlayableAction,\n",
    "                    param=param,\n",
    "                    backend=bk_cls())\n",
    "\n",
    "gen_id = 2\n",
    "ratios_max = [0.25, 0.24, 0.23, 0.25]  # don't change it\n",
    "n_steps = 40 # don't change it\n",
    "acts = []\n",
    "prod1 = []\n",
    "prod2 = []\n",
    "curtailment_limit = []\n",
    "curtail_gen1 = []\n",
    "sum_disp = []\n",
    "li_id_xplt = set()\n",
    "for ratio in ratios_max:\n",
    "    acts.append(env1.action_space({\"curtail\": [(gen_id, ratio)]}))\n",
    "    \n",
    "for step in range(n_steps):\n",
    "    if step % 10 == 0:\n",
    "        # execute a curtailment action\n",
    "        li_id = step // 10\n",
    "        li_id_xplt.add(step)\n",
    "        ratio_max = ratios_max[li_id]\n",
    "        obs1_3, reward1_3, done1_3, info1_3 = env1.step(acts[li_id])\n",
    "    else:\n",
    "        obs1_3, reward1_3, done1_3, info1_3 = env1.step(env1.action_space())\n",
    "        \n",
    "    if done1_3:\n",
    "        raise RuntimeError(\"Environment did game over, this is not normal\")\n",
    "    if info1_3[\"exception\"]:\n",
    "        raise RuntimeError(\"Exception for info1_3\")\n",
    "\n",
    "    prod1.append(obs1_3.gen_p[gen_id])\n",
    "    prod2.append(obs1_3.gen_p_before_curtail[gen_id])\n",
    "    curtail_gen1.append(obs1_3.curtailment_mw[gen_id])\n",
    "    curtailment_limit.append(obs1_3.curtailment_limit_mw[gen_id])\n",
    "    sum_disp.append(obs1_3.actual_dispatch.sum())\n",
    "    \n",
    "plt.figure(figsize=(15,10))\n",
    "plt.vlines(list(li_id_xplt), ymin=0., ymax=18., label=\"an action occured at this step\", alpha=0.5)\n",
    "plt.plot(curtailment_limit, label=\"generation limit\", linestyle=\"-.\")\n",
    "plt.plot(curtail_gen1, label=\"effective curtailment\")\n",
    "plt.plot(prod2, label=\"reference generation (without curt.)\", linestyle=\"--\")\n",
    "plt.plot(prod1, label=\"actual generation (with curt.)\", linestyle=\":\", linewidth=3)\n",
    "plt.plot(sum_disp, label=\"sum of dispatch\", linestyle=\":\", linewidth=3)\n",
    "plt.legend()\n",
    "plt.xlabel(\"step\")\n",
    "plt.title(f\"Evolution of the generation of generator {gen_id}\")\n",
    "_ = plt.ylabel(f\"Generation for generator {gen_id} (MW)\")"
   ]
  },
  {
   "cell_type": "markdown",
   "metadata": {},
   "source": [
    "### Important limit to the curtailment\n",
    "\n",
    "As always in grid2op, we suppose that the \"time series data\" (the one the agent has no access to, present in the environment and representing the \"optimal\" generator setpoint from the \"market\" - or a central authority) are balanced. This means that, without any intervention from any agent, the total generation exactly match the total demand plus the losses.\n",
    "\n",
    "When an agent perform a redispatching or a curtailment, it will affect this equilibrium. This is why grid2op \"compensate\" the action of the agent by ensuring that the \"global action\" (*ie* the sum of all modifications made by the agent) sums up to 0.\n",
    "\n",
    "To do this, the environment will modify the **controllable** generators. One key consequence is that you can take curtailment action that would \"overload\" the grid and lead directly to game over.\n",
    "\n",
    "For example, say an agent curtails 50MW of renewable energy, but the available \"ramp up\" of controlable generators is only 40MW (*ie* you can increase the controlable generators of at most 40MW between two consecutive steps). In this case the environment cannot simply create the missing 10 MW and it directly lead to a game over, as showed below."
   ]
  },
  {
   "cell_type": "code",
   "execution_count": null,
   "metadata": {},
   "outputs": [],
   "source": [
    "env.set_id(0)\n",
    "obs = env.reset()\n",
    "act = env.action_space({\"curtail\": [(el, 0.) for el in range(env.n_gen) if env.gen_renewable[el]]})\n",
    "obs, reward, done, info = env.step(act)\n",
    "print(f\"Is the environment done: {done}\")\n",
    "info"
   ]
  },
  {
   "cell_type": "markdown",
   "metadata": {},
   "source": [
    "The same phenomenon occurs when you \"undo\" the curtailment, for example when you start from a situation where curtailment is really strong (you limited the curtailment to a really low level) and you suddently remove all curtailment, you might end up with issues due to ramps down, as shown bellow:"
   ]
  },
  {
   "cell_type": "code",
   "execution_count": null,
   "metadata": {},
   "outputs": [],
   "source": [
    "env.set_id(0)\n",
    "obs = env.reset()\n",
    "# gradually decrease the total generation from renewable sources\n",
    "act = env.action_space({\"curtail\": [(el, 0.13) for el in range(env.n_gen) if env.gen_renewable[el]]})\n",
    "obs, reward, done, info = env.step(act)\n",
    "act = env.action_space({\"curtail\": [(el, 0.0) for el in range(env.n_gen) if env.gen_renewable[el]]})\n",
    "obs, reward, done, info = env.step(act)\n",
    "\n",
    "# increase it \"at once\"\n",
    "act = env.action_space({\"curtail\": [(el, 1.) for el in range(env.n_gen) if env.gen_renewable[el]]})\n",
    "obs, reward, done, info = env.step(act)\n",
    "print(f\"Is the environment done: {done}\")\n",
    "info"
   ]
  },
  {
   "cell_type": "markdown",
   "metadata": {},
   "source": [
    "To alleviate this issue, you have two possibilities:\n",
    "- make the environment more tolerant to these \"bad\" actions. In this case, the environment will \"limit\" the amount of MW curtailed in your action (using a heuristic not detailed here) and preventing you to \"break\" the grid. This can be used only if you create yourself your environment (so this is not suitable at the evaluation time of the l2rpn competitions) and is particularly useful if you envisage \"curiculum learning\" (*ie* start learning with an easier environment and when your agent achieves good performances change the environment parameters closer to the evaluation parameters)\n",
    "- do not change the environment at all, but call the `act.limit_curtail_storage(...)` to... limit the curtailment (and the storage) part of your action and keep it \"manageable\" (hopefully) by the environment.\n",
    "\n",
    "We explain the two methods in the sub sub sections bellow.\n",
    "\n",
    "#### modify the parameters of the environment\n",
    "\n",
    "As you see here, setting the `LIMIT_INFEASIBLE_CURTAILMENT_STORAGE_ACTION` to ``True`` solves the issue. "
   ]
  },
  {
   "cell_type": "code",
   "execution_count": null,
   "metadata": {},
   "outputs": [],
   "source": [
    "param = env.parameters\n",
    "param.LIMIT_INFEASIBLE_CURTAILMENT_STORAGE_ACTION = True\n",
    "env.change_parameters(param)\n",
    "\n",
    "env.set_id(0)\n",
    "obs = env.reset()\n",
    "act = env.action_space({\"curtail\": [(el, 0.) for el in range(env.n_gen) if env.gen_renewable[el]]})\n",
    "obs, reward, done, info = env.step(act)\n",
    "print(f\"Is the environment done: {done}\")\n",
    "\n",
    "# set back the parameters to orignal value\n",
    "param = env.parameters\n",
    "param.LIMIT_INFEASIBLE_CURTAILMENT_STORAGE_ACTION = False\n",
    "env.change_parameters(param)\n"
   ]
  },
  {
   "cell_type": "markdown",
   "metadata": {},
   "source": [
    "With this method you should be guaranteed to have a valid action that will not lead to a game over (because of curtailment, you can still \"game over\" because of every other reasons)\n",
    "\n",
    "#### modify the action\n",
    "\n",
    "We developed an method of an action that can limit its impact and keep it \"small enough\" so that it does not overflow.\n",
    "\n",
    "To use it you need:\n",
    "- an observation: it will be used to compute the amount of MW that can be absorbed / produced by the controlable generators\n",
    "- a \"margin\": when the limitation is done by the environment, the environment knows exactly the amount of MW the generators can increase or decrease (this is not exactly the ramps because even if the agent does nothing, the generator will increase / decrease their production). If you put the \"margin\" to 0. (which we do not recommend), the \"limit the action\" will act as if the generators will not increase / decrease their production. Basically you can think of it of a \"safety margin\": the higher it is the more your action will be impacted but the less likely"
   ]
  },
  {
   "cell_type": "code",
   "execution_count": null,
   "metadata": {},
   "outputs": [],
   "source": [
    "# if you don't limit the action, it breaks\n",
    "env.set_id(0)\n",
    "obs = env.reset()\n",
    "act = env.action_space({\"curtail\": [(el, 0.) for el in range(env.n_gen) if env.gen_renewable[el]]})\n",
    "obs, reward, done, info = env.step(act)\n",
    "print(f\"Is the environment done (without the limit_curtail_storage(...) ): {done}\")  # of course it is...\n",
    "\n",
    "# if you limit the action, it's ok\n",
    "env.set_id(0)\n",
    "obs = env.reset()\n",
    "act = env.action_space({\"curtail\": [(el, 0.) for el in range(env.n_gen) if env.gen_renewable[el]]})\n",
    "act.limit_curtail_storage(obs, margin=10.)\n",
    "obs, reward, done, info = env.step(act)\n",
    "print(f\"Is the environment done (with limit_curtail_storage(...) ): {done}\")  # of course it is...\n",
    "\n",
    "# if limit the action, but does not take enough \"margin\", it breaks again\n",
    "env.set_id(0)\n",
    "obs = env.reset()\n",
    "act = env.action_space({\"curtail\": [(el, 0.) for el in range(env.n_gen) if env.gen_renewable[el]]})\n",
    "act.limit_curtail_storage(obs, margin=0.)\n",
    "obs, reward, done, info = env.step(act)\n",
    "print(f\"Is the environment done (with limit_curtail_storage(...) and not enough margin ): {done}\")  # of course it is..."
   ]
  },
  {
   "cell_type": "markdown",
   "metadata": {},
   "source": [
    "Nothing prevents you to use the `act.limit_curtail_storage(obs, margin=...)` in your code, when training your agent (for example as a \"heuristic\" like in the `GymEnvWithRecoWithDN` showed in notebook [04_TrainingAnAgent](./04_TrainingAnAgent.ipynb)). In this case you only need to properly set the `margin` parameter as shown above."
   ]
  }
 ],
 "metadata": {
  "kernelspec": {
   "display_name": "Python 3 (ipykernel)",
   "language": "python",
   "name": "python3"
  },
  "language_info": {
   "codemirror_mode": {
    "name": "ipython",
    "version": 3
   },
   "file_extension": ".py",
   "mimetype": "text/x-python",
   "name": "python",
   "nbconvert_exporter": "python",
   "pygments_lexer": "ipython3",
   "version": "3.8.10"
  }
 },
 "nbformat": 4,
 "nbformat_minor": 2
}<|MERGE_RESOLUTION|>--- conflicted
+++ resolved
@@ -614,11 +614,7 @@
    "source": [
     "# II Curtailment  <a class=\"anchor\" id=\"curtailment\"></a>\n",
     "\n",
-<<<<<<< HEAD
-    "Quite like redispatching, curtailment is a type of action that can act on generators. As opposed to redispatching it acts on generator coming from renewable energy sources.\n",
-=======
     "Quite like redispatching, curtailment is a type of action that can act on generators. As opposed to redispatching it acts on generators coming from renewable energy sources.\n",
->>>>>>> 8252fb66
     "\n",
     "The idea behind the curtailment is to limit the production of some generators to a certain upper bound. In real world application, such actions can be performed in case of emergency: when a powerline evacuating a wind farm is on overflow, it can be necassary to reduce the production the this wind farm even though we could have produced more.\n",
     "\n",
