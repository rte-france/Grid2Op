# Copyright (c) 2019-2020, RTE (https://www.rte-france.com)
# See AUTHORS.txt
# This Source Code Form is subject to the terms of the Mozilla Public License, version 2.0.
# If a copy of the Mozilla Public License, version 2.0 was not distributed with this file,
# you can obtain one at http://mozilla.org/MPL/2.0/.
# SPDX-License-Identifier: MPL-2.0
# This file is part of Grid2Op, Grid2Op a testbed platform to model sequential decision making in power systems.

import time
import requests
import os
import warnings
import pkg_resources

from grid2op.MakeEnv.MakeFromPath import make_from_dataset_path, ERR_MSG_KWARGS
from grid2op.Exceptions import Grid2OpException, UnknownEnv
import grid2op.MakeEnv.PathUtils
from grid2op.MakeEnv.PathUtils import _create_path_folder
from grid2op.Download.DownloadDataset import _aux_download


DEV_DATA_FOLDER = pkg_resources.resource_filename("grid2op", "data")
DEV_DATASET = os.path.join(DEV_DATA_FOLDER, "{}")
TEST_DEV_ENVS = {
    "blank": DEV_DATASET.format("blank"),
    "rte_case14_realistic": DEV_DATASET.format("rte_case14_realistic"),
    "rte_case14_redisp": DEV_DATASET.format("rte_case14_redisp"),
    "rte_case14_test": DEV_DATASET.format("rte_case14_test"),
    "rte_case5_example": DEV_DATASET.format("rte_case5_example"),
    "rte_case118_example": DEV_DATASET.format("rte_case118_example"),
    "l2rpn_wcci_2020": DEV_DATASET.format("l2rpn_wcci_2020"),
<<<<<<< HEAD
    "rte_case14_opponent": DEV_DATASET.format("rte_case14_opponent"),
=======
    "l2rpn_neurips_2020_track2": DEV_DATASET.format("l2rpn_neurips_2020_track2"),
>>>>>>> ac4f4370
    # keep the old names for now
    "case14_realistic": DEV_DATASET.format("rte_case14_realistic"),
    "case14_redisp": DEV_DATASET.format("rte_case14_redisp"),
    "case14_test": DEV_DATASET.format("rte_case14_test"),
    "case5_example": DEV_DATASET.format("rte_case5_example"),
    "case14_fromfile": DEV_DATASET.format("rte_case14_test"),
}

_REQUEST_FAIL_EXHAUSTED_ERR = "Impossible to retrieve data at \"{}\".\n" \
                              "If the problem persists, please contact grid2op organizers"
_REQUEST_FAIL_RETRY_ERR = "Failure to get a reponse from the url \"{}\".\n" \
                          "Retrying.. {} attempt(s) remaining"
_REQUEST_EXCEPT_RETRY_ERR = "Exception in getting an answer from \"{}\".\n" \
                            "Retrying.. {} attempt(s) remaining"


def _send_request_retry(url, nb_retry=10, gh_session=None):
    if nb_retry <= 0:
        raise Grid2OpException(_REQUEST_FAIL_EXHAUSTED_ERR.format(url))

    if gh_session is None:
        gh_session = requests.Session()

    try:
        response = gh_session.get(url=url)
        if response.status_code == 200:
            return response
        warnings.warn(_REQUEST_FAIL_RETRY_ERR.format(url, nb_retry-1))
        time.sleep(1)
        return _send_request_retry(url, nb_retry=nb_retry-1, gh_session=gh_session)
    except Grid2OpException:
        raise
    except:
        warnings.warn(_REQUEST_EXCEPT_RETRY_ERR.format(url, nb_retry-1))
        time.sleep(1)
        return _send_request_retry(url, nb_retry=nb_retry-1, gh_session=gh_session)


# _LIST_REMOTE_URL = "https://api.github.com/repos/bdonnot/grid2op-datasets/contents/contents.json"
_LIST_REMOTE_URL = "https://api.github.com/repos/bdonnot/grid2op-datasets/contents/datasets.json"
_LIST_REMOTE_KEY = "download_url"
_LIST_REMOTE_INVALID_CONTENT_JSON_ERR = "Impossible to retrieve available datasets. " \
                                        "File could not be converted to json. " \
                                        "Parsing error:\n {}"
_LIST_REMOTE_CORRUPTED_CONTENT_JSON_ERR = "Corrupted json retrieved from github api. " \
                                         "Please wait a few minutes and try again. " \
                                         "If the error persist, contact grid2op organizers"
_LIST_REMOTE_INVALID_DATASETS_JSON_ERR = "Impossible to retrieve available datasets. " \
                                         "File could not be converted to json. " \
                                         "The error was \n\"{}\""


def _list_available_remote_env_aux():
    answer = _send_request_retry(_LIST_REMOTE_URL)
    try:
        answer_json = answer.json()
    except Exception as e:
        raise Grid2OpException(_LIST_REMOTE_INVALID_CONTENT_JSON_ERR.format(e))

    if not _LIST_REMOTE_KEY in answer_json:
        raise Grid2OpException(_LIST_REMOTE_CORRUPTED_CONTENT_JSON_ERR)
    time.sleep(1)
    avail_datasets = _send_request_retry(answer_json[_LIST_REMOTE_KEY])
    try:
        avail_datasets_json = avail_datasets.json()
    except Exception as e:
        raise Grid2OpException(_LIST_REMOTE_INVALID_DATASETS_JSON_ERR.format(e))
    return avail_datasets_json


_FETCH_ENV_UNKNOWN_ERR = "Impossible to find the environment named \"{}\".\n" \
                         "Current available environments are:\n{}"
# _FETCH_ENV_TAR_URL = "https://github.com/BDonnot/grid2op-datasets/releases/download/{}/{}.tar.bz2"


def _fecth_environments(dataset_name):
    avail_datasets_json = _list_available_remote_env_aux()
    if not dataset_name in avail_datasets_json:
        known_ds = sorted(avail_datasets_json.keys())
        raise UnknownEnv(_FETCH_ENV_UNKNOWN_ERR.format(dataset_name, known_ds))
    # url = _FETCH_ENV_TAR_URL.format(avail_datasets_json[dataset_name], dataset_name)
    dict_ =  avail_datasets_json[dataset_name]
    baseurl, filename = dict_["base_url"], dict_["filename"]
    url = baseurl + filename
    # name is "tar.bz2" so i need to get rid of 2 extensions
    ds_name_dl = os.path.splitext(os.path.splitext(filename)[0])[0]
    return url, ds_name_dl


_EXTRACT_DS_NAME_CONVERT_ERR = "The \"dataset_name\" argument " \
                               "should be convertible to string, " \
                               "but \"{}\" was provided."
_EXTRACT_DS_NAME_RECO_ERR = "Impossible to recognize the environment name from path \"{}\""


def _extract_ds_name(dataset_path):
    """
    If a path is provided, clean it to have a proper datasetname.

    If a dataset name is already provided, then i just returns it.

    Parameters
    ----------
    dataset_path: ``str``
        The path in the form of a

    Returns
    -------
    dataset_name: ``str``
        The name of the dataset (all lowercase, without "." etc.)

    """

    try:
        dataset_path = str(dataset_path)
    except:
        raise Grid2OpException(_EXTRACT_DS_NAME_CONVERT_ERR.format(dataset_path))

    try:
        dataset_name = os.path.split(dataset_path)[-1]
    except:
        raise UnknownEnv(_EXTRACT_DS_NAME_RECO_ERR.format(dataset_path))
    dataset_name = dataset_name.lower().rstrip().lstrip()
    dataset_name = os.path.splitext(dataset_name)[0]
    return dataset_name

_MULTIMIX_FILE = ".multimix"

def _aux_is_multimix(dataset_path):
    if os.path.exists(os.path.join(dataset_path, _MULTIMIX_FILE)):
        return True
    return False

def _aux_make_multimix(dataset, **kwargs):
    # Local import to prevent imports loop
    from grid2op.Environment import MultiMixEnvironment

    return MultiMixEnvironment(dataset, **kwargs)

_MAKE_DEV_ENV_WARN = "You are using a development environment. " \
                     "This environment is not intended for training agents. It might not be up to date "\
                     "and its primary use if for tests (hence the \"test=True\" you passed as argument). "\
                     "Use at your own risk."
_MAKE_DEV_ENV_DEPRECATED_WARN = "Dev env \"{}\" has been deprecated " \
                                "and will be removed in future version.\n" \
                                "Please update to dev envs starting by \"rte\" or \"l2rpn\""
_MAKE_FIRST_TIME_WARN = "It is the first time you use the environment \"{}\".\n" \
                        "We will attempt to download this environment from remote"
_MAKE_UNKNOWN_ENV = "Impossible to load the environment named \"{}\"."


def make(dataset="rte_case14_realistic", test=False, **kwargs):
    """
    This function is a shortcut to rapidly create some (pre defined) environments within the grid2op Framework.

    Other environments, with different powergrids will be made available in the future and will be easily downloadable
    using this function.

    It mimic the `gym.make` function.

    Parameters
    ----------

    dataset: ``str``
        Name of the environment you want to create

    test: ``bool``
        Whether you want to use a test environment (**NOT** recommended). Use at your own risk.

    kwargs:
        Other keyword argument to give more control on the environment you are creating. See
        the Parameters information of the :func:`make_from_dataset_path`.

    Returns
    -------
    env: :class:`grid2op.Environment.Environment`
        The created environment.

    Examples
    --------

    If you want to create the environment "rte_case14_realistic":

    .. code-block: python

        import grid2op
        env = grid2op.make("rte_case14_realistic")
        # env implements the openai gym interface (env.step, env.render, env.reset etc.)

    **NB** the first time you type this command, the dataset (approximately 300 MB for this one) will be
    downloaded from the internet, sizes vary per dataset.

    """
<<<<<<< HEAD
    accepted_kwargs = ERR_MSG_KWARGS.keys() | {"dataset", "test"}
    for el in kwargs:
        if not el in accepted_kwargs:
            raise Grid2OpException("The keyword argument \"{}\" you provided is invalid. Possible keyword "
                                   "arguments to create environments are \"{}\"."
                                   "".format(el, sorted(accepted_kwargs)))

    # dataset arg is a valid path: load it
    if os.path.exists(dataset):
        return make_from_dataset_path(dataset_path=dataset, **kwargs)
=======
    # Select how to create the environment:
    # Default with make from path
    make_from_path_fn = make_from_dataset_path

    # dataset arg is a valid path: load it
    if os.path.exists(dataset):
        # Check if multimix from path
        if _aux_is_multimix(dataset):
            make_from_path_fn = _aux_make_multimix
        return make_from_path_fn(dataset, **kwargs)
>>>>>>> ac4f4370

    # Not a path: get the dataset name and cache path
    dataset_name = _extract_ds_name(dataset)
    real_ds_path = os.path.join(grid2op.MakeEnv.PathUtils.DEFAULT_PATH_DATA, dataset_name)

    # Unknown dev env
    if test and dataset_name not in TEST_DEV_ENVS:
        raise Grid2OpException(_MAKE_UNKNOWN_ENV)

    # Known test env and test flag enabled
    if test:
        warnings.warn(_MAKE_DEV_ENV_WARN)
        # Warning for deprecated dev envs
        if not (dataset_name.startswith("rte") or dataset_name.startswith("l2rpn")):
            warnings.warn(_MAKE_DEV_ENV_DEPRECATED_WARN.format(dataset_name))
<<<<<<< HEAD
        return make_from_dataset_path(dataset_path=TEST_DEV_ENVS[dataset_name], **kwargs)

    # Env directory is present in the DEFAULT_PATH_DATA
    if os.path.exists(real_ds_path):
        return make_from_dataset_path(dataset_path=real_ds_path, **kwargs)
=======

        ds_path = TEST_DEV_ENVS[dataset_name]
        # Check if multimix from path
        if _aux_is_multimix(ds_path):
            make_from_path_fn = _aux_make_multimix

        return make_from_path_fn(ds_path, **kwargs)

    # Env directory is present in the DEFAULT_PATH_DATA
    if os.path.exists(real_ds_path):
        return make_from_path_fn(real_ds_path, **kwargs)
>>>>>>> ac4f4370

    # Env needs to be downloaded
    warnings.warn(_MAKE_FIRST_TIME_WARN.format(dataset_name))
    _create_path_folder(grid2op.MakeEnv.PathUtils.DEFAULT_PATH_DATA)
    url, ds_name_dl = _fecth_environments(dataset_name)
    _aux_download(url, dataset_name, grid2op.MakeEnv.PathUtils.DEFAULT_PATH_DATA, ds_name_dl)
<<<<<<< HEAD
    return make_from_dataset_path(dataset_path=real_ds_path, **kwargs)
=======

    # Check if multimix from path
    if _aux_is_multimix(real_ds_path):
        make_from_path_fn = _aux_make_multimix

    return make_from_path_fn(real_ds_path, **kwargs)
>>>>>>> ac4f4370
<|MERGE_RESOLUTION|>--- conflicted
+++ resolved
@@ -29,11 +29,8 @@
     "rte_case5_example": DEV_DATASET.format("rte_case5_example"),
     "rte_case118_example": DEV_DATASET.format("rte_case118_example"),
     "l2rpn_wcci_2020": DEV_DATASET.format("l2rpn_wcci_2020"),
-<<<<<<< HEAD
     "rte_case14_opponent": DEV_DATASET.format("rte_case14_opponent"),
-=======
     "l2rpn_neurips_2020_track2": DEV_DATASET.format("l2rpn_neurips_2020_track2"),
->>>>>>> ac4f4370
     # keep the old names for now
     "case14_realistic": DEV_DATASET.format("rte_case14_realistic"),
     "case14_redisp": DEV_DATASET.format("rte_case14_redisp"),
@@ -167,11 +164,11 @@
         return True
     return False
 
-def _aux_make_multimix(dataset, **kwargs):
+def _aux_make_multimix(dataset_path, **kwargs):
     # Local import to prevent imports loop
     from grid2op.Environment import MultiMixEnvironment
 
-    return MultiMixEnvironment(dataset, **kwargs)
+    return MultiMixEnvironment(dataset_path, **kwargs)
 
 _MAKE_DEV_ENV_WARN = "You are using a development environment. " \
                      "This environment is not intended for training agents. It might not be up to date "\
@@ -227,18 +224,12 @@
     downloaded from the internet, sizes vary per dataset.
 
     """
-<<<<<<< HEAD
     accepted_kwargs = ERR_MSG_KWARGS.keys() | {"dataset", "test"}
     for el in kwargs:
         if not el in accepted_kwargs:
             raise Grid2OpException("The keyword argument \"{}\" you provided is invalid. Possible keyword "
                                    "arguments to create environments are \"{}\"."
                                    "".format(el, sorted(accepted_kwargs)))
-
-    # dataset arg is a valid path: load it
-    if os.path.exists(dataset):
-        return make_from_dataset_path(dataset_path=dataset, **kwargs)
-=======
     # Select how to create the environment:
     # Default with make from path
     make_from_path_fn = make_from_dataset_path
@@ -248,8 +239,7 @@
         # Check if multimix from path
         if _aux_is_multimix(dataset):
             make_from_path_fn = _aux_make_multimix
-        return make_from_path_fn(dataset, **kwargs)
->>>>>>> ac4f4370
+        return make_from_path_fn(dataset_path=dataset, **kwargs)
 
     # Not a path: get the dataset name and cache path
     dataset_name = _extract_ds_name(dataset)
@@ -265,38 +255,24 @@
         # Warning for deprecated dev envs
         if not (dataset_name.startswith("rte") or dataset_name.startswith("l2rpn")):
             warnings.warn(_MAKE_DEV_ENV_DEPRECATED_WARN.format(dataset_name))
-<<<<<<< HEAD
-        return make_from_dataset_path(dataset_path=TEST_DEV_ENVS[dataset_name], **kwargs)
-
-    # Env directory is present in the DEFAULT_PATH_DATA
-    if os.path.exists(real_ds_path):
-        return make_from_dataset_path(dataset_path=real_ds_path, **kwargs)
-=======
-
         ds_path = TEST_DEV_ENVS[dataset_name]
         # Check if multimix from path
         if _aux_is_multimix(ds_path):
             make_from_path_fn = _aux_make_multimix
 
-        return make_from_path_fn(ds_path, **kwargs)
+        return make_from_path_fn(dataset_path=ds_path, **kwargs)
 
     # Env directory is present in the DEFAULT_PATH_DATA
     if os.path.exists(real_ds_path):
         return make_from_path_fn(real_ds_path, **kwargs)
->>>>>>> ac4f4370
 
     # Env needs to be downloaded
     warnings.warn(_MAKE_FIRST_TIME_WARN.format(dataset_name))
     _create_path_folder(grid2op.MakeEnv.PathUtils.DEFAULT_PATH_DATA)
     url, ds_name_dl = _fecth_environments(dataset_name)
     _aux_download(url, dataset_name, grid2op.MakeEnv.PathUtils.DEFAULT_PATH_DATA, ds_name_dl)
-<<<<<<< HEAD
-    return make_from_dataset_path(dataset_path=real_ds_path, **kwargs)
-=======
 
     # Check if multimix from path
     if _aux_is_multimix(real_ds_path):
         make_from_path_fn = _aux_make_multimix
-
-    return make_from_path_fn(real_ds_path, **kwargs)
->>>>>>> ac4f4370
+    return make_from_path_fn(dataset_path=real_ds_path, **kwargs)
