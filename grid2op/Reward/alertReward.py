# Copyright (c) 2019-2023, RTE (https://www.rte-france.com)
# See AUTHORS.txt
# This Source Code Form is subject to the terms of the Mozilla Public License, version 2.0.
# If a copy of the Mozilla Public License, version 2.0 was not distributed with this file,
# you can obtain one at http://mozilla.org/MPL/2.0/.
# SPDX-License-Identifier: MPL-2.0
# This file is part of Grid2Op, Grid2Op a testbed platform to model sequential decision making in power systems.

import numpy as np

from typing import Optional
from grid2op.Reward.baseReward import BaseReward
from grid2op.dtypes import dt_float, dt_bool, dt_int


class AlertReward(BaseReward):
    """
    .. note::
        DOC IN PROGRESS !
    
    This reward is based on the "alert feature" where the agent is asked to send information about potential line overload issue
    on the grid after unpredictable powerline disconnection (attack of the opponent). The alerts are assessed once per attack.


    This rewards is computed as followed:
    
    - if an attack occurs and the agent survives `env.parameters.ALERT_TIME_WINDOW` steps then:
      - if the agent sent an alert BEFORE the attack, reward returns `reward_min_no_blackout` (-1 by default)
      - if the agent did not sent an alert BEFORE the attack, reward returns `reward_max_no_blackout` (1 by default)
    - if an attack occurs and the agent "games over" withing `env.parameters.ALERT_TIME_WINDOW` steps then:
      - if the agent sent an alert BEFORE the attack, reward returns `reward_max_blackout` (2 by default)
      - if the agent did not sent an alert BEFORE the attack, reward returns `reward_min_blackout` (-10 by default)
    - whatever the attacks / no attacks / alert / no alert, if the scenario is completed until the end, 
      then agent receive `reward_end_episode_bonus` (1 by default)

    In all other cases, including but not limited to:
    
    - agent games over but there has been no attack within the previous `env.parameters.ALERT_TIME_WINDOW` (12) steps
    - there is no attack 
    
    The reward outputs 0.
    
    This is then a "delayed reward": you receive the reward (in general) `env.parameters.ALERT_TIME_WINDOW` after
    having sent the alert.
    
    This is also a "sparse reward": in the vast majority of cases it's 0. It is only non zero in case of blackout (at
    most once per episode) and each time an attack occurs (and in general there is relatively few attacks)
    
    TODO explain a bit more in the "multi lines attacked"
    
    .. seealso:: :ref:`grid2op-alert-module` section of the doc for more information
    
    Examples
    ---------
    You can use this reward in any environment with:

    .. code-block:

        import grid2op
        from grid2op.Reward import AlertReward

        # then you create your environment with it:
        # at time of writing, the only env supporting it is "l2rpn_idf_2023"
        NAME_OF_THE_ENVIRONMENT = "l2rpn_idf_2023"  
        
        env = grid2op.make(NAME_OF_THE_ENVIRONMENT, reward_class=AlertReward)
        # and do a step with a "do nothing" action
        obs = env.reset()
        obs, reward, done, info = env.step(env.action_space())
        # the reward is computed with the AlertReward class


    """

    def __init__(self,
                 logger=None,
                 reward_min_no_blackout=-1.0,
                 reward_min_blackout=-10.0, 
                 reward_max_no_blackout=1.0,
                 reward_max_blackout=2.0,
                 reward_end_episode_bonus=1.0):
        BaseReward.__init__(self, logger=logger)
        
        self.reward_min_no_blackout : float = dt_float(reward_min_no_blackout)
        self.reward_min_blackout : float = dt_float(reward_min_blackout)
        self.reward_max_no_blackout : float = dt_float(reward_max_no_blackout)
        self.reward_max_blackout : float = dt_float(reward_max_blackout)
        self.reward_end_episode_bonus : float = dt_float(reward_end_episode_bonus)
        self.reward_no_game_over : float = dt_float(0.0)
        
        self._reward_range_blackout : float = (self.reward_max_blackout - self.reward_min_blackout)

        self.total_time_steps : Optional[int] = dt_int(0)
        self.time_window : Optional[int] = None
        
        self._ts_attack : Optional[np.ndarray] = None
        self._current_id : int = 0
        self._lines_currently_attacked : Optional[np.ndarray] = None
        self._alert_launched : Optional[np.ndarray] = None
        self._nrows_array : Optional[int] = None
        
        self._i_am_simulate : bool = False

    
    def initialize(self, env: "grid2op.Environment.BaseEnv"):
        self.total_time_steps = env.max_episode_duration()
        self.time_window = env.parameters.ALERT_TIME_WINDOW
        self._nrows_array = self.time_window + 2
        self._ts_attack = np.full((self._nrows_array, type(env).dim_alerts), False, dtype=dt_bool)
        self._alert_launched = np.full((self._nrows_array, type(env).dim_alerts), False, dtype=dt_bool)
        self._current_id = 0
        self._lines_currently_attacked = np.full(type(env).dim_alerts, False, dtype=dt_bool)
        
        self._i_am_simulate = self.is_simulated_env(env)
        return super().initialize(env)      

    def reset(self, env):
        self._ts_attack[:,:] = False
        self._alert_launched[:,:] = False
        self._current_id = 0
        self._lines_currently_attacked[:] = False
<<<<<<< HEAD
        
=======
>>>>>>> 4bcbe300
        self._i_am_simulate = self.is_simulated_env(env)
        return super().reset(env)      
    
    def _update_attack(self, env):
        if env.infos["opponent_attack_line"] is None:
            # no attack at this step
            self._lines_currently_attacked[:] = False
            self._ts_attack[self._current_id, :] = False
        else:
            # an attack at this step
            lines_attacked = env.infos["opponent_attack_line"][type(env).alertable_line_ids]
            # compute the list of lines that are "newly" attacked
            new_lines_attacked = lines_attacked & (~self._lines_currently_attacked)
            # remember the steps where these lines are attacked
            self._ts_attack[self._current_id, new_lines_attacked] = True
            # and now update the state of lines under attack
            self._lines_currently_attacked[:] = False
            self._lines_currently_attacked[lines_attacked] = True
    
    def _update_alert(self, action):
        self._alert_launched[self._current_id, :] = 1 * action.raise_alert
        
    def _update_state(self, env, action):
        self._current_id += 1
        self._current_id %= self._nrows_array
        
        # update attack
        self._update_attack(env)
        
        # update alerts
        self._update_alert(action)
        
        # update internal state of the environment
        # (this is updated in case the reward returns non 0)
        env._was_alert_used_after_attack[:] = 0
            
    def _compute_score_attack_blackout(self, env, ts_attack_in_order, indexes_to_look):
        # retrieve the lines that have been attacked in the time window
        ts_ind, line_ind = np.where(ts_attack_in_order)
        line_first_attack, first_ind_line_attacked = np.unique(line_ind, return_index=True)
        ts_first_line_attacked = ts_ind[first_ind_line_attacked]
        # now retrieve the array starting at the correct place
        ts_first_line_attacked_orig = indexes_to_look[ts_first_line_attacked]
        # and now look at the previous step if alerts were send
        # prev_ts = (ts_first_line_attacked_orig - 1) % self._nrows_array
        prev_ts = ts_first_line_attacked_orig
        # update the state of the environment
        env._was_alert_used_after_attack[line_first_attack] = self._alert_launched[prev_ts, line_first_attack] * 2 - 1
        return np.mean(self._alert_launched[prev_ts, line_first_attack]) * self._reward_range_blackout +  self.reward_min_blackout
    
    def __call__(self, action, env, has_error, is_done, is_illegal, is_ambiguous):
        # retrieve the alert made by the agent
        res = 0.
        if self._i_am_simulate:
            # does not make sense for simulate
            return res
        
        if  is_done & (not has_error): 
            # end of episode, no blackout => reward specific for this case
            return self.reward_end_episode_bonus
        
        self._update_state(env, action)
        
        if self.is_in_blackout(has_error, is_done): 
            # I am in blackout, I need to check for attack in the time window
            # if there is no attack, I do nothing
            indexes_to_look = (np.arange(-self.time_window, 1) + self._current_id) % self._nrows_array  # include current step (hence the np.arange(..., **1**))
            ts_attack_in_order = self._ts_attack[indexes_to_look, :]
            has_attack = (ts_attack_in_order).any()
            if has_attack:
                # I need to check the alarm for the attacked lines
                res = self._compute_score_attack_blackout(env, ts_attack_in_order, indexes_to_look)
        else:
            # no blackout: i check the first step in the window before me to see if there is an attack,
            index_window = (self._current_id - self.time_window) % self._nrows_array
            lines_attack = self._ts_attack[index_window, :]
            if lines_attack.any():
                # prev_ind = (index_window - 1) % self._nrows_array
                # I don't need the "-1" because the action is already BEFORE the observation in the reward.
                prev_ind = index_window
                alert_send = self._alert_launched[prev_ind, lines_attack]
                # update the state of the environment
                env._was_alert_used_after_attack[lines_attack] = 1 - alert_send * 2

                res=0
                for alert in alert_send:
                    if(alert):
                        res += self.reward_min_no_blackout
                    else:
                        res += self.reward_max_no_blackout
                #res = (self.reward_min_no_blackout - self.reward_max_no_blackout) * np.mean(alert_send) + self.reward_max_no_blackout

                self._ts_attack[index_window, :] = False  # attack has been taken into account we "cancel" it
        return res
    <|MERGE_RESOLUTION|>--- conflicted
+++ resolved
@@ -119,10 +119,6 @@
         self._alert_launched[:,:] = False
         self._current_id = 0
         self._lines_currently_attacked[:] = False
-<<<<<<< HEAD
-        
-=======
->>>>>>> 4bcbe300
         self._i_am_simulate = self.is_simulated_env(env)
         return super().reset(env)      
     
@@ -206,15 +202,7 @@
                 alert_send = self._alert_launched[prev_ind, lines_attack]
                 # update the state of the environment
                 env._was_alert_used_after_attack[lines_attack] = 1 - alert_send * 2
-
-                res=0
-                for alert in alert_send:
-                    if(alert):
-                        res += self.reward_min_no_blackout
-                    else:
-                        res += self.reward_max_no_blackout
-                #res = (self.reward_min_no_blackout - self.reward_max_no_blackout) * np.mean(alert_send) + self.reward_max_no_blackout
-
+                res = (self.reward_min_no_blackout - self.reward_max_no_blackout) * np.mean(alert_send) + self.reward_max_no_blackout
                 self._ts_attack[index_window, :] = False  # attack has been taken into account we "cancel" it
         return res
     