--- conflicted
+++ resolved
@@ -215,14 +215,8 @@
         if not el in ALLOWED_KWARGS_MAKE2:
             raise EnvError("Unknown keyword argument \"{}\" used to create an Environement. "
                            "No Environment will be created. "
-<<<<<<< HEAD
                            "Accepted keyword arguments are {}".format(el, sorted(ALLOWED_KWARGS_MAKE2)))
-    
-=======
-                           "Accepted keyword arguments are {}".format(el, sorted(ALLOWED_KWARGS)))
-
-
->>>>>>> 642f1031
+
 def _check_path(path, info):
     if path is None or os.path.exists(path) is False:
         raise EnvError("Cannot find {}. {}".format(path, info))
