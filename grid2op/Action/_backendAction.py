--- conflicted
+++ resolved
@@ -633,20 +633,9 @@
             self.shunt_q.reset()
             self.shunt_bus.reset()
             self.current_shunt_bus.reset()
-            
-<<<<<<< HEAD
-        self._loads_bus = None
-        self._gens_bus = None
-        self._lines_or_bus = None
-        self._lines_ex_bus = None
-        self._storage_bus = None
-        self._shunt_bus = None
-        
-        # force to reset the detailed topo
+        
         self._detailed_topo = None
-=======
         self.last_topo_registered.register_new_topo(self.current_topo)
->>>>>>> 7d3a926f
 
     def all_changed(self) -> None:
         """
@@ -800,28 +789,8 @@
 
         # II shunts
         if type(self).shunts_data_available:
-<<<<<<< HEAD
-            shunts = {}
-            if type(other).shunts_data_available:
-                shunts["shunt_p"] = other.shunt_p
-                shunts["shunt_q"] = other.shunt_q
-                shunts["shunt_bus"] = other.shunt_bus
-
-            arr_ = shunts["shunt_p"]
-            self.shunt_p.set_val(arr_)
-            arr_ = shunts["shunt_q"]
-            self.shunt_q.set_val(arr_)
-            arr_ = shunts["shunt_bus"]
-            self.shunt_bus.set_val(arr_)
-            if (arr_ != 0).any():
-                # trigger the recompute of _detailed_topo if needed
-                self._detailed_topo = None
-            self.current_shunt_bus.values[self.shunt_bus.changed] = self.shunt_bus.values[self.shunt_bus.changed]
-
-=======
             self._aux_iadd_shunt(other)
             
->>>>>>> 7d3a926f
         # III line status
         # this need to be done BEFORE the topology, as a connected powerline will be connected to their old bus.
         # regardless if the status is changed in the action or not.
@@ -1050,7 +1019,6 @@
         value_store = copy.deepcopy(value_store)
         value_store.values = type(self).local_bus_to_global(value_store.values, to_subid)
         return value_store
-<<<<<<< HEAD
     
     def get_all_switches(self):
         # TODO detailed topo
@@ -1065,9 +1033,6 @@
         if self._detailed_topo is None:
             self._detailed_topo = detailed_topo_desc.compute_switches_position(self.current_topo.values, shunt_bus)
         return self._detailed_topo
-    
-    def get_loads_bus_global(self):
-=======
         
     def get_loads_bus_global(self) -> ValueStore:
         """
@@ -1155,11 +1120,9 @@
                 # continue implementation of `apply_action`
             
         """
->>>>>>> 7d3a926f
         tmp_ = self.get_loads_bus()
         return self._aux_to_global(tmp_, type(self).load_to_subid)
     
-<<<<<<< HEAD
     def _aux_get_bus_detailed_topo(self,
                                    switches_state : np.ndarray,
                                    detailed_topo_desc : DetailedTopoDescription,
@@ -1192,8 +1155,6 @@
         res = [(el_id, self._aux_get_bus_detailed_topo(switches_state, detailed_topo_desc, LOAD_TYPE, el_id)) for el_id, new_bus in tmp_]
         return res
     
-    def get_gens_bus(self):
-=======
     def get_gens_bus(self) -> ValueStore:
         """
         This function might be called in the implementation of :func:`grid2op.Backend.Backend.apply_action`.
@@ -1225,7 +1186,6 @@
         Some examples are given in the documentation of :func:`_BackendAction.get_loads_bus`
         
         """
->>>>>>> 7d3a926f
         if self._gens_bus is None:
             self._gens_bus = ValueStore(type(self).n_gen, dtype=dt_int)
         self._gens_bus.copy_from_index(self.current_topo, type(self).gen_pos_topo_vect)
@@ -1265,7 +1225,6 @@
         tmp_ = copy.deepcopy(self.get_gens_bus())
         return self._aux_to_global(tmp_, type(self).gen_to_subid)
     
-<<<<<<< HEAD
     def get_gens_bus_switches(self):
         tmp_ = self.get_gens_bus()
         # TODO detailed topo
@@ -1286,8 +1245,6 @@
         res = [(el_id, self._aux_get_bus_detailed_topo(switches_state, detailed_topo_desc, GEN_TYPE, el_id)) for el_id, new_bus in tmp_]
         return res
     
-    def get_lines_or_bus(self):
-=======
     def get_lines_or_bus(self) -> ValueStore:
         """
         This function might be called in the implementation of :func:`grid2op.Backend.Backend.apply_action`.
@@ -1319,7 +1276,6 @@
         Some examples are given in the documentation of :func:`_BackendAction.get_loads_bus`
         
         """
->>>>>>> 7d3a926f
         if self._lines_or_bus is None:
             self._lines_or_bus = ValueStore(type(self).n_line, dtype=dt_int)
         self._lines_or_bus.copy_from_index(
@@ -1358,8 +1314,7 @@
         Some examples are given in the documentation of :func:`_BackendAction.get_loads_bus_global`
         """  
         tmp_ = self.get_lines_or_bus()
-<<<<<<< HEAD
-        return self._aux_to_global(tmp_, self.line_or_to_subid)
+        return self._aux_to_global(tmp_, type(self).line_or_to_subid)
     
     def get_lines_or_bus_switches(self):
         tmp_ = self.get_lines_or_bus()
@@ -1380,9 +1335,6 @@
         LINE_OR_ID = type(detailed_topo_desc).LINE_OR_ID
         res = [(el_id, self._aux_get_bus_detailed_topo(switches_state, detailed_topo_desc, LINE_OR_ID, el_id)) for el_id, new_bus in tmp_]
         return res
-=======
-        return self._aux_to_global(tmp_, type(self).line_or_to_subid)
->>>>>>> 7d3a926f
 
     def get_lines_ex_bus(self) -> ValueStore:
         """
@@ -1453,8 +1405,7 @@
         Some examples are given in the documentation of :func:`_BackendAction.get_loads_bus_global`
         """  
         tmp_ = self.get_lines_ex_bus()
-<<<<<<< HEAD
-        return self._aux_to_global(tmp_, self.line_ex_to_subid)
+        return self._aux_to_global(tmp_, type(self).line_ex_to_subid)
     
     def get_lines_ex_bus_switches(self):
         tmp_ = self.get_lines_ex_bus()
@@ -1475,9 +1426,6 @@
         LINE_EX_ID = type(detailed_topo_desc).LINE_EX_ID
         res = [(el_id, self._aux_get_bus_detailed_topo(switches_state, detailed_topo_desc, LINE_EX_ID, el_id)) for el_id, new_bus in tmp_]
         return res
-=======
-        return self._aux_to_global(tmp_, type(self).line_ex_to_subid)
->>>>>>> 7d3a926f
 
     def get_storages_bus(self) -> ValueStore:
         """
@@ -1546,8 +1494,7 @@
         Some examples are given in the documentation of :func:`_BackendAction.get_loads_bus_global`
         """  
         tmp_ = self.get_storages_bus()
-<<<<<<< HEAD
-        return self._aux_to_global(tmp_, self.storage_to_subid)
+        return self._aux_to_global(tmp_, type(self).storage_to_subid)
     
     def get_storages_bus_switches(self):
         tmp_ = self.get_storages_bus()
@@ -1588,8 +1535,6 @@
         SHUNT_ID = type(detailed_topo_desc).SHUNT_ID
         res = [(el_id, self._aux_get_bus_detailed_topo(switches_state, detailed_topo_desc, SHUNT_ID, el_id)) for el_id, new_bus in self._shunt_bus]
         return res
-=======
-        return self._aux_to_global(tmp_, type(self).storage_to_subid)
     
     def get_shunts_bus_global(self) -> ValueStore:
         """
@@ -1623,7 +1568,6 @@
         """  
         tmp_ = self.shunt_bus
         return self._aux_to_global(tmp_, type(self).shunt_to_subid)
->>>>>>> 7d3a926f
 
     def _get_active_bus(self) -> None:
         """
