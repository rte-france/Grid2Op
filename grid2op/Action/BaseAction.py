--- conflicted
+++ resolved
@@ -544,13 +544,8 @@
         return res
 
     @classmethod
-<<<<<<< HEAD
-    def process_shunt_data(cls):
-        return super().process_shunt_data()
-=======
     def process_shunt_satic_data(cls):
         return super().process_shunt_satic_data()
->>>>>>> 5a4c89d1
     
     def __deepcopy__(self, memodict={}) -> "BaseAction":
         res = type(self)()
