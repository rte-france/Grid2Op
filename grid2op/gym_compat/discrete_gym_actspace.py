# Copyright (c) 2019-2020, RTE (https://www.rte-france.com)
# See AUTHORS.txt
# This Source Code Form is subject to the terms of the Mozilla Public License, version 2.0.
# If a copy of the Mozilla Public License, version 2.0 was not distributed with this file,
# you can obtain one at http://mozilla.org/MPL/2.0/.
# SPDX-License-Identifier: MPL-2.0
# This file is part of Grid2Op, Grid2Op a testbed platform to model sequential decision making in power systems.

import copy
import warnings
# from gym.spaces import Discrete

from grid2op.Exceptions import Grid2OpException
from grid2op.Action import ActionSpace
from grid2op.Converter import IdToAct

<<<<<<< HEAD
from grid2op.gym_compat.utils import ALL_ATTR_FOR_DISCRETE, ATTR_DISCRETE
=======
from grid2op.gym_compat.utils import (ALL_ATTR,
                                      ATTR_DISCRETE,
                                      GYM_AVAILABLE,
                                      GYMNASIUM_AVAILABLE)
>>>>>>> 315171dc

# TODO test that it works normally
# TODO test the casting in dt_int or dt_float depending on the data
# TODO test the scaling
# TODO doc
# TODO test the function part


class __AuxDiscreteActSpace:
    """
    TODO the documentation of this class is in progress.

    This class allows to convert a grid2op action space into a gym "Discrete". This means that the action are
    labeled, and instead of describing the action itself, you provide only its ID.
    
    Let's take an example of line disconnection. In the "standard" gym representation you need to:
    
    .. code-block:: python

        import grid2op
        import numpy as np
        from grid2op.gym_compat import GymEnv
        
        env_name = "l2rpn_case14_sandbox"  # or any other name
        env = grid2op.make(env_name)
        gym_env = GymEnv(env)

        # now do an action
        gym_act = {}
        gym_act["set_bus"]  = np.zeros(env.n_line, dtype=np.int)
        l_id = ... # the line you want to disconnect
        gym_act["set_bus"][l_id] = -1
        obs, reward, done, truncated, info = gym_env.step(gym_act)
        
    This has the advantage to be as close as possible to raw grid2op. But the main drawback is that
    most of RL framework are not able to do this kind of modification easily. For discrete actions,
    what is often do is:
    
    1) enumerate all possible actions (say you have n different actions)
    2) assign a unique id to all actions (say from 0 to n-1)
    3) have a "policy" output a vector of size n with each component
       representing an action (eg `vect[42]` represents the score the policy assign to action `42`)    
       
    Instead of having everyone doing the modifications "on its own" we developed the :class:`DiscreteActSpace`
    that does exactly this, in a single line of code:
    
    .. code-block:: python

        import grid2op
        import numpy as np
        from grid2op.gym_compat import GymEnv, DiscreteActSpace

        env_name = "l2rpn_case14_sandbox"  # or any other name
        env = grid2op.make(env_name)
        gym_env = GymEnv(env)
        gym_env.action_space = DiscreteActSpace(env.action_space,
                                                attr_to_keep=["set_bus", 
                                                              "set_line_status",
                                                              # or anything else
                                                             ]
                                                )

        # do action with ID 42
        gym_act = 42
        obs, reward, done, truncated, info = gym_env.step(gym_act)    
        # to know what the action did, you can
        # print(gym_env.action_space.from_gym(gym_act))
    
    
    It is related to the :class:`MultiDiscreteActSpace` but compared to this other representation, it
    does not allow to do "multiple actions". Typically, if you use the snippets below:

    .. code-block:: python

        import grid2op
        env_name = "l2rpn_case14_sandbox"  # or any other name
        env = grid2op.make(env_name)

        from grid2op.gym_compat import GymEnv, MultiDiscreteActSpace, DiscreteActSpace
        gym_env1 = GymEnv(env)
        gym_env2 = GymEnv(env)

        gym_env1.action_space = MultiDiscreteActSpace(env.action_space,
                                                      attr_to_keep=['redispatch', "curtail", "one_sub_set"])
        gym_env2.action_space = DiscreteActSpace(env.action_space,
                                                 attr_to_keep=['redispatch', "curtail", "set_bus"])

    Then at each step, `gym_env1` will allow to perform a redispatching action (on any number of generators),
    a curtailment
    action (on any number of generators) __**AND**__ changing the topology at one substation. But at each
    steps, the agent should predicts lots of "number".

    On the other hand, at each step, the agent for `gym_env2` will have to predict a single integer (which is
    usually the case in most RL environment) but it this action will affect redispatching on a single generator,
    perform curtailment on a single generator __**OR**__  changing the topology at one substation. But at each
    steps, the agent should predicts only one "number".

    The action set is then largely  constrained compared to the :class:`MultiDiscreteActSpace`

    .. note::
        This class is really closely related to the :class:`grid2op.Converter.IdToAct`. It basically "maps"
        this "IdToAct" into a type of gym space, which, in this case, will be a `Discrete` one.
        
    .. note::
        By default, the "do nothing" action is encoded by the integer '0'.

    .. warning::
        Depending on the presence absence of gymnasium and gym packages this class might behave differently.
        
        In grid2op we tried to maintain compatibility both with gymnasium (newest) and gym (legacy, 
        no more maintained) RL packages. The behaviour is the following:
        
        - :class:`DiscreteActSpace` will inherit from gymnasium if it's installed 
          (in this case it will be :class:`DiscreteActSpaceGymnasium`), otherwise it will
          inherit from gym (and will be exactly :class:`DiscreteActSpaceLegacyGym`)
        - :class:`DiscreteActSpaceGymnasium` will inherit from gymnasium if it's available and never from
          from gym
        - :class:`DiscreteActSpaceLegacyGym` will inherit from gym if it's available and never from
          from gymnasium
        
        See :ref:`gymnasium_gym` for more information
        
    Examples
    --------

    We recommend to use it like:

    .. code-block:: python

        import grid2op
        env_name = "l2rpn_case14_sandbox"  # or any other name
        env = grid2op.make(env_name)

        from grid2op.gym_compat import GymEnv, DiscreteActSpace
        gym_env = GymEnv(env)

        gym_env.observation_space = DiscreteActSpace(env.observation_space,
                                                     attr_to_keep=['redispatch', "curtail", "set_bus"])

    The possible attribute you can provide in the "attr_to_keep" are:

    - "set_line_status"
    - "set_line_status_simple" (grid2op >= 1.6.6) : set line status adds 5 actions per powerlines: 
      
      1) disconnect it
      2) connect origin side to busbar 1 and extermity side to busbar 1
      3) connect origin side to busbar 1 and extermity side to busbar 2
      4) connect origin side to busbar 2 and extermity side to busbar 1
      5) connect origin side to busbar 2 and extermity side to busbar 2
      
      This is "over complex" for most use case where you just want to "connect it"
      or "disconnect it". If you want the simplest version, just use "set_line_status_simple".
    - "change_line_status"
    - "set_bus": corresponds to changing the topology using the "set_bus" (equivalent to the
      "one_sub_set" keyword in the "attr_to_keep" of the :class:`MultiDiscreteActSpace`)
    - "change_bus": corresponds to changing the topology using the "change_bus" (equivalent to the
      "one_sub_change" keyword in the "attr_to_keep" of the :class:`MultiDiscreteActSpace`)
    - "redispatch"
    - "set_storage"
    - "curtail"
    - "curtail_mw" (same effect as "curtail")

    If you do not want (each time) to build all the actions from the action space, but would rather
    save the actions you find the most interesting and then reload them, you can, for example:

    .. code-block:: python

        import grid2op
        from grid2op.gym_compat import GymEnv, DiscreteActSpace
        env_name = "l2rpn_case14_sandbox"  # or any other name
        env = grid2op.make(env_name)

        gym_env = GymEnv(env)
        action_list = ... # a list of action, that can be processed by
        # IdToAct.init_converter (all_actions): see
        # https://grid2op.readthedocs.io/en/latest/converter.html#grid2op.Converter.IdToAct.init_converter
        gym_env.observation_space = DiscreteActSpace(env.observation_space,
                                                     action_list=action_list)

    .. note::

        This last version (providing explicitly the actions you want to keep and their ID)
        is much (much) safer and reproducible. Indeed, the
        actions usable by your agent will be the same (and in the same order)
        regardless of the grid2op version, of the person using it, of pretty
        much everything.

        It might not be consistent (between different grid2op versions)
        if the actions are built from scratch (for example, depending on the
        grid2op version other types of actions can be made, such as curtailment,
        or actions on storage units) like it's the case with the key-words
        (*eg* "set_bus") you pass as argument in the `attr_to_keep`

    """

    def __init__(
        self,
        grid2op_action_space,
        attr_to_keep=ALL_ATTR_FOR_DISCRETE,
        nb_bins=None,
        action_list=None,
    ):

        if not isinstance(grid2op_action_space, ActionSpace):
            raise Grid2OpException(
                f"Impossible to create a BoxGymActSpace without providing a "
                f"grid2op action_space. You provided {type(grid2op_action_space)}"
                f'as the "grid2op_action_space" attribute.'
            )

        if nb_bins is None:
            nb_bins = {"redispatch": 7, "set_storage": 7, "curtail": 7}

        if "raise_alert" in attr_to_keep or "raise_alarm" in attr_to_keep:
            raise Grid2OpException("This converter cannot be use to raise alarm or raise alert. "
                                   "Please use the MultiDiscreteActSpace space for this purpose.")
        
        act_sp = grid2op_action_space
        self.action_space = copy.deepcopy(act_sp)

        if attr_to_keep == ALL_ATTR_FOR_DISCRETE:
            # by default, i remove all the attributes that are not supported by the action type
            # i do not do that if the user specified specific attributes to keep. This is his responsibility in
            # in this case
            attr_to_keep = {
                el for el in attr_to_keep if grid2op_action_space.supports_type(el)
            }
        else:
            if action_list is not None:
                raise Grid2OpException(
                    "Impossible to specify a list of attributes "
                    "to keep (argument attr_to_keep) AND a list of "
                    "action to use (argument action_list)."
                )
        for el in attr_to_keep:
            if el not in ATTR_DISCRETE and action_list is None:
                warnings.warn(
                    f'The class "DiscreteActSpace" should mainly be used to consider only discrete '
                    f"actions (eg. set_line_status, set_bus or change_bus). Though it is possible to use "
                    f'"{el}" when building it, be aware that this continuous action will be treated '
                    f"as discrete by splitting it into bins. "
                    f'Consider using the "BoxGymActSpace" for these attributes.'
                )

        self._attr_to_keep = sorted(attr_to_keep)
        self._nb_bins = nb_bins

        self.dict_properties = {
            "set_line_status": act_sp.get_all_unitary_line_set,
            "change_line_status": act_sp.get_all_unitary_line_change,
            "set_bus": act_sp.get_all_unitary_topologies_set,
            "change_bus": act_sp.get_all_unitary_topologies_change,
            "redispatch": act_sp.get_all_unitary_redispatch,
            "set_storage": act_sp.get_all_unitary_storage,
            "curtail": act_sp.get_all_unitary_curtail,
            "curtail_mw": act_sp.get_all_unitary_curtail,
            # "raise_alarm": act_sp.get_all_unitary_alarm,
            # "raise_alert": act_sp.get_all_unitary_alert,
            "set_line_status_simple": act_sp.get_all_unitary_line_set_simple,
        }

        if action_list is None:
            self.converter = None
            n_act = self._get_info()
        else:
            self.converter = IdToAct(self.action_space)
            self.converter.init_converter(all_actions=action_list)
            n_act = self.converter.n

        # initialize the base container
        type(self)._DiscreteType.__init__(self, n=n_act)

    def _get_info(self):
        converter = IdToAct(self.action_space)
        li_act = [self.action_space()]
        for attr_nm in self._attr_to_keep:
            if attr_nm in self.dict_properties:
                if attr_nm not in self._nb_bins:
                    li_act += self.dict_properties[attr_nm](self.action_space)
                else:
                    if attr_nm == "curtail" or attr_nm == "curtail_mw":
                        li_act += self.dict_properties[attr_nm](
                            self.action_space, num_bin=self._nb_bins[attr_nm]
                        )
                    else:
                        li_act += self.dict_properties[attr_nm](
                            self.action_space,
                            num_down=self._nb_bins[attr_nm],
                            num_up=self._nb_bins[attr_nm],
                        )
            else:
                li_keys = "\n\t- ".join(sorted(list(self.dict_properties.keys())))
                raise RuntimeError(
                    f'Unknown action attributes "{attr_nm}". Supported attributes are: '
                    f"\n\t- {li_keys}"
                )

        converter.init_converter(li_act)
        self.converter = converter
        return self.converter.n

    def from_gym(self, gym_act):
        """
        This is the function that is called to transform a gym action (in this case a numpy array!)
        sent by the agent
        and convert it to a grid2op action that will be sent to the underlying grid2op environment.

        Parameters
        ----------
        gym_act: ``int``
            the gym action (a single integer for this action space)

        Returns
        -------
        grid2op_act: :class:`grid2op.Action.BaseAction`
            The corresponding grid2op action.

        """
        res = self.converter.all_actions[int(gym_act)]
        return res

    def close(self):
        pass


if GYM_AVAILABLE:
    from gym.spaces import Discrete as LegGymDiscrete
    from grid2op.gym_compat.box_gym_actspace import BoxLegacyGymActSpace
    from grid2op.gym_compat.continuous_to_discrete import ContinuousToDiscreteConverterLegacyGym
    DiscreteActSpaceLegacyGym = type("DiscreteActSpaceLegacyGym",
                                     (__AuxDiscreteActSpace, LegGymDiscrete, ),
                                     {"_gymnasium": False,
                                      "_DiscreteType": LegGymDiscrete,
                                      "_BoxGymActSpaceType": BoxLegacyGymActSpace,
                                      "_ContinuousToDiscreteConverterType": ContinuousToDiscreteConverterLegacyGym,
                                      "__module__": __name__})
    DiscreteActSpaceLegacyGym.__doc__ = __AuxDiscreteActSpace.__doc__
    Discrete = DiscreteActSpaceLegacyGym
    Discrete.__doc__ = __AuxDiscreteActSpace.__doc__
        

if GYMNASIUM_AVAILABLE:
    from gymnasium.spaces import Discrete
    from grid2op.gym_compat.box_gym_actspace import BoxGymnasiumActSpace
    from grid2op.gym_compat.continuous_to_discrete import  ContinuousToDiscreteConverterGymnasium
    DiscreteActSpaceGymnasium = type("MultiDiscreteActSpaceGymnasium",
                                     (__AuxDiscreteActSpace, Discrete, ),
                                     {"_gymnasium": True,
                                      "_DiscreteType": Discrete,
                                      "_BoxGymActSpaceType": BoxGymnasiumActSpace,
                                      "_ContinuousToDiscreteConverterType": ContinuousToDiscreteConverterGymnasium,
                                      "__module__": __name__})
    DiscreteActSpaceGymnasium.__doc__ = __AuxDiscreteActSpace.__doc__
    DiscreteActSpace = DiscreteActSpaceGymnasium
    DiscreteActSpace.__doc__ = __AuxDiscreteActSpace.__doc__<|MERGE_RESOLUTION|>--- conflicted
+++ resolved
@@ -14,14 +14,10 @@
 from grid2op.Action import ActionSpace
 from grid2op.Converter import IdToAct
 
-<<<<<<< HEAD
-from grid2op.gym_compat.utils import ALL_ATTR_FOR_DISCRETE, ATTR_DISCRETE
-=======
-from grid2op.gym_compat.utils import (ALL_ATTR,
+from grid2op.gym_compat.utils import (ALL_ATTR_FOR_DISCRETE,
                                       ATTR_DISCRETE,
                                       GYM_AVAILABLE,
                                       GYMNASIUM_AVAILABLE)
->>>>>>> 315171dc
 
 # TODO test that it works normally
 # TODO test the casting in dt_int or dt_float depending on the data
@@ -180,7 +176,7 @@
     - "change_bus": corresponds to changing the topology using the "change_bus" (equivalent to the
       "one_sub_change" keyword in the "attr_to_keep" of the :class:`MultiDiscreteActSpace`)
     - "redispatch"
-    - "set_storage"
+    - "storage_power"
     - "curtail"
     - "curtail_mw" (same effect as "curtail")
 
@@ -233,7 +229,7 @@
             )
 
         if nb_bins is None:
-            nb_bins = {"redispatch": 7, "set_storage": 7, "curtail": 7}
+            nb_bins = {"redispatch": 7, "storage_power": 7, "curtail": 7}
 
         if "raise_alert" in attr_to_keep or "raise_alarm" in attr_to_keep:
             raise Grid2OpException("This converter cannot be use to raise alarm or raise alert. "
@@ -275,7 +271,7 @@
             "set_bus": act_sp.get_all_unitary_topologies_set,
             "change_bus": act_sp.get_all_unitary_topologies_change,
             "redispatch": act_sp.get_all_unitary_redispatch,
-            "set_storage": act_sp.get_all_unitary_storage,
+            "storage_power": act_sp.get_all_unitary_storage,
             "curtail": act_sp.get_all_unitary_curtail,
             "curtail_mw": act_sp.get_all_unitary_curtail,
             # "raise_alarm": act_sp.get_all_unitary_alarm,
