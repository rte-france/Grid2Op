# making some test that the backned is working as expected
import os
import sys
import unittest

import numpy as np
import pdb

from helper_path_test import *

<<<<<<< HEAD
from grid2op.Exceptions import *
from grid2op.Environment import Environment
from grid2op.Backend import PandaPowerBackend
from grid2op.Parameters import Parameters
from grid2op.Chronics import ChronicsHandler, GridStateFromFile
from grid2op.Rules import *
=======
from Exceptions import *
from Environment import Environment
from BackendPandaPower import PandaPowerBackend
from Parameters import Parameters
from ChronicsHandler import ChronicsHandler, GridStateFromFile
from GameRules import *
from MakeEnv import make
>>>>>>> a47e531d


class TestLoadingBackendFunc(unittest.TestCase):
    def setUp(self):
        # powergrid
        self.adn_backend = PandaPowerBackend()
        self.path_matpower = PATH_DATA_TEST_PP
        self.case_file = "test_case14.json"

        # data
        self.path_chron = os.path.join(PATH_CHRONICS, "chronics")
        self.chronics_handler = ChronicsHandler(chronicsClass=GridStateFromFile, path=self.path_chron)

        self.tolvect = 1e-2
        self.tol_one = 1e-5

        # force the verbose backend
        self.adn_backend.detailed_infos_for_cascading_failures = True

        # _parameters for the environment
        self.env_params = Parameters()

        self.names_chronics_to_backend = {"loads": {"2_C-10.61": 'load_1_0', "3_C151.15": 'load_2_1',
                                                    "14_C63.6": 'load_13_2', "4_C-9.47": 'load_3_3',
                                                    "5_C201.84": 'load_4_4',
                                                    "6_C-6.27": 'load_5_5', "9_C130.49": 'load_8_6',
                                                    "10_C228.66": 'load_9_7',
                                                    "11_C-138.89": 'load_10_8', "12_C-27.88": 'load_11_9',
                                                    "13_C-13.33": 'load_12_10'},
                                          "lines": {'1_2_1': '0_1_0', '1_5_2': '0_4_1', '9_10_16': '8_9_2',
                                                    '9_14_17': '8_13_3',
                                                    '10_11_18': '9_10_4', '12_13_19': '11_12_5', '13_14_20': '12_13_6',
                                                    '2_3_3': '1_2_7', '2_4_4': '1_3_8', '2_5_5': '1_4_9',
                                                    '3_4_6': '2_3_10',
                                                    '4_5_7': '3_4_11', '6_11_11': '5_10_12', '6_12_12': '5_11_13',
                                                    '6_13_13': '5_12_14', '4_7_8': '3_6_15', '4_9_9': '3_8_16',
                                                    '5_6_10': '4_5_17',
                                                    '7_8_14': '6_7_18', '7_9_15': '6_8_19'},
                                          "prods": {"1_G137.1": 'gen_0_4', "3_G36.31": "gen_2_1", "6_G63.29": "gen_5_2",
                                                    "2_G-56.47": "gen_1_0", "8_G40.43": "gen_7_3"},
                                          }

        self.env = Environment(init_grid_path=os.path.join(self.path_matpower, self.case_file),
                               backend=self.adn_backend,
                               chronics_handler=self.chronics_handler,
                               parameters=self.env_params,
                               names_chronics_to_backend=self.names_chronics_to_backend)

        self.helper_action = self.env.helper_action_env

    def test_AlwaysLegal(self):
        # build a random action acting on everything
        new_vect = np.random.randn(self.helper_action.n_load)
        new_vect2 = np.random.randn(self.helper_action.n_load)

        change_status_orig = np.random.randint(0, 2, self.helper_action.n_line).astype(np.bool)
        set_status_orig = np.random.randint(-1, 2, self.helper_action.n_line)
        set_status_orig[change_status_orig] = 0

        change_topo_vect_orig = np.random.randint(0, 2, self.helper_action.dim_topo).astype(np.bool)
        # powerline that are set to be reconnected, can't be moved to another bus
        change_topo_vect_orig[self.helper_action.line_or_pos_topo_vect[set_status_orig == 1]] = False
        change_topo_vect_orig[self.helper_action.line_ex_pos_topo_vect[set_status_orig == 1]] = False
        # powerline that are disconnected, can't be moved to the other bus
        change_topo_vect_orig[self.helper_action.line_or_pos_topo_vect[set_status_orig == -1]] = False
        change_topo_vect_orig[self.helper_action.line_ex_pos_topo_vect[set_status_orig == -1]] = False

        set_topo_vect_orig = np.random.randint(0, 3, self.helper_action.dim_topo)
        set_topo_vect_orig[change_topo_vect_orig] = 0  # don't both change and set
        # I need to make sure powerlines that are reconnected are indeed reconnected to a bus
        set_topo_vect_orig[self.helper_action.line_or_pos_topo_vect[set_status_orig == 1]] = 1
        set_topo_vect_orig[self.helper_action.line_ex_pos_topo_vect[set_status_orig == 1]] = 1
        # I need to make sure powerlines that are disconnected are not assigned to a bus
        set_topo_vect_orig[self.helper_action.line_or_pos_topo_vect[set_status_orig == -1]] = 0
        set_topo_vect_orig[self.helper_action.line_ex_pos_topo_vect[set_status_orig == -1]] = 0

        action = self.helper_action({"change_bus": change_topo_vect_orig,
                                     "set_bus": set_topo_vect_orig,
                                      "injection": {"load_p": new_vect, "load_q": new_vect2},
                                     "change_line_status": change_status_orig,
                                     "set_line_status": set_status_orig})

        # game rules
        gr = GameRules()
        assert gr.legal_action(action, self.env)

    def test_LookParam(self):
        id_1 = 1
        id_2 = 12
        id_line = 17
        id_line2 = 15

        arr1 = np.array([False, False, False, True, True, True], dtype=np.bool)
        arr2 = np.array([1, 1, 2, 2], dtype=np.int)
        arr_line1 = np.full(self.helper_action.n_line, fill_value=False, dtype=np.bool)
        arr_line1[id_line] = True
        arr_line2 = np.full(self.helper_action.n_line, fill_value=0, dtype=np.int)
        arr_line2[id_line2] = 2

        self.helper_action.legal_action = GameRules(legalActClass=LookParam).legal_action
        self.env.time_remaining_before_reconnection = np.full(shape=(self.env.backend.n_line,),
                                                              fill_value=0,
                                                              dtype=np.int)

        self.env.parameters.MAX_SUB_CHANGED = 2
        self.env.parameters.MAX_LINE_STATUS_CHANGED = 2
        _ = self.helper_action({"change_bus": {"substations_id": [(id_1, arr1)]},
                                "set_bus": {"substations_id": [(id_2, arr2)]},
                                "change_line_status": arr_line1,
                                "set_line_status": arr_line2},
                               env=self.env,
                               check_legal=True)

        try:
            self.env.parameters.MAX_SUB_CHANGED = 1
            self.env.parameters.MAX_LINE_STATUS_CHANGED = 2
            _ = self.helper_action({"change_bus": {"substations_id": [(id_1, arr1)]},
                                                             "set_bus": {"substations_id": [(id_2, arr2)]},
                                                             "change_line_status": arr_line1,
                                                             "set_line_status": arr_line2},
                                                            env=self.env,
                                                            check_legal=True)
            raise RuntimeError("This should have thrown an IllegalException")
        except IllegalAction:
            pass

        try:
            self.env.parameters.MAX_SUB_CHANGED = 2
            self.env.parameters.MAX_LINE_STATUS_CHANGED = 1
            _ = self.helper_action({"change_bus": {"substations_id": [(id_1, arr1)]},
                                                             "set_bus": {"substations_id": [(id_2, arr2)]},
                                                             "change_line_status": arr_line1,
                                                             "set_line_status": arr_line2},
                                                            env=self.env,
                                                            check_legal=True)
            raise RuntimeError("This should have thrown an IllegalException")
        except IllegalAction:
            pass


        self.env.parameters.MAX_SUB_CHANGED = 1
        self.env.parameters.MAX_LINE_STATUS_CHANGED = 1
        _ = self.helper_action({"change_bus": {"substations_id": [(id_1, arr1)]},
                                "set_line_status": arr_line2},
                               env=self.env,
                               check_legal=True)

    def test_PreventReconection(self):
        id_1 = 1
        id_2 = 12
        id_line = 17
        id_line2 = 15

        arr1 = np.array([False, False, False, True, True, True], dtype=np.bool)
        arr2 = np.array([1, 1, 2, 2], dtype=np.int)
        arr_line1 = np.full(self.helper_action.n_line, fill_value=False, dtype=np.bool)
        arr_line1[id_line] = True
        arr_line2 = np.full(self.helper_action.n_line, fill_value=0, dtype=np.int)
        arr_line2[id_line2] = 2

        self.helper_action.legal_action = GameRules(legalActClass=PreventReconection).legal_action
        self.env.time_remaining_before_reconnection = np.full(shape=(self.env.backend.n_line,),
                                                              fill_value=0,
                                                              dtype=np.int)

        self.env.parameters.MAX_SUB_CHANGED = 1
        self.env.parameters.MAX_LINE_STATUS_CHANGED = 2
        _ = self.helper_action({"change_bus": {"substations_id": [(id_1, arr1)]},
                                "set_bus": {"substations_id": [(id_2, arr2)]},
                                "change_line_status": arr_line1,
                                "set_line_status": arr_line2},
                               env=self.env,
                               check_legal=True)


        try:
            self.env.parameters.MAX_SUB_CHANGED = 2
            self.env.parameters.MAX_LINE_STATUS_CHANGED = 1
            self.env.time_remaining_before_reconnection[id_line] = 1
            _ = self.helper_action({"change_bus": {"substations": [(id_1, arr1)]},
                                                             "set_bus": {"substations_id": [(id_2, arr2)]},
                                                             "change_line_status": arr_line1,
                                                             "set_line_status": arr_line2},
                                                            env=self.env,
                                                            check_legal=True)
            raise RuntimeError("This should have thrown an IllegalException")
        except IllegalAction:
            pass

        self.env.time_remaining_before_reconnection = np.full(shape=(self.env.backend.n_line,),
                                                              fill_value=0,
                                                              dtype=np.int)
        self.env.parameters.MAX_SUB_CHANGED = 2
        self.env.parameters.MAX_LINE_STATUS_CHANGED = 1
        self.env.time_remaining_before_reconnection[1] = 1
        _ = self.helper_action({"change_bus": {"substations": [(id_1, arr1)]},
                                                         "set_bus": {"substations_id": [(id_2, arr2)]},
                                                         "change_line_status": arr_line1,
                                                         "set_line_status": arr_line2},
                                                        env=self.env,
                                                        check_legal=True)

    def test_linereactionnable_throw(self):
        id_1 = 1
        id_2 = 12
        id_line = 17
        id_line2 = 15

        arr1 = np.array([False, False, False, True, True, True], dtype=np.bool)
        arr2 = np.array([1, 1, 2, 2], dtype=np.int)
        arr_line1 = np.full(self.helper_action.n_line, fill_value=False, dtype=np.bool)
        arr_line1[id_line] = True

        arr_line2 = np.full(self.helper_action.n_line, fill_value=0, dtype=np.int)
        arr_line2[id_line2] = -1

        self.env.max_timestep_line_status_deactivated = 1
        self.helper_action.legal_action = GameRules(legalActClass=PreventReconection).legal_action
        self.env.time_remaining_before_reconnection = np.full(shape=(self.env.backend.n_line,),
                                                              fill_value=0,
                                                              dtype=np.int)

        # i act a first time on powerline 15
        act = self.helper_action({"set_line_status": arr_line2},
                               env=self.env,
                               check_legal=True)
        self.env.step(act)
        try:
            # i try to react on it, it should throw an IllegalAction exception.
            act = self.helper_action({"set_line_status": arr_line2},
                                     env=self.env,
                                     check_legal=True)
            raise RuntimeError("This should have thrown an IllegalException")
        except IllegalAction:
            pass

    def test_linereactionnable_nothrow(self):
        id_1 = 1
        id_2 = 12
        id_line = 17
        id_line2 = 15

        arr1 = np.array([False, False, False, True, True, True], dtype=np.bool)
        arr2 = np.array([1, 1, 2, 2], dtype=np.int)
        arr_line1 = np.full(self.helper_action.n_line, fill_value=False, dtype=np.bool)
        arr_line1[id_line] = True

        arr_line2 = np.full(self.helper_action.n_line, fill_value=0, dtype=np.int)
        arr_line2[id_line2] = -1

        self.env.max_timestep_line_status_deactivated = 1
        self.helper_action.legal_action = GameRules(legalActClass=PreventReconection).legal_action
        self.env.time_remaining_before_reconnection = np.full(shape=(self.env.backend.n_line,),
                                                              fill_value=0,
                                                              dtype=np.int)

        # i act a first time on powerline 15
        act = self.helper_action({"set_line_status": arr_line2},
                               env=self.env,
                               check_legal=True)
        self.env.step(act)
        # i compute another time step without doing anything
        self.env.step(self.helper_action({}))

        # i try to react on it, it should NOT throw an IllegalAction exception, but
        act = self.helper_action({"set_line_status": arr_line2},
                                 env=self.env,
                                 check_legal=True)

    def test_linereactionnable_throw_longerperiod(self):
        id_1 = 1
        id_2 = 12
        id_line = 17
        id_line2 = 15

        arr1 = np.array([False, False, False, True, True, True], dtype=np.bool)
        arr2 = np.array([1, 1, 2, 2], dtype=np.int)
        arr_line1 = np.full(self.helper_action.n_line, fill_value=False, dtype=np.bool)
        arr_line1[id_line] = True

        arr_line2 = np.full(self.helper_action.n_line, fill_value=0, dtype=np.int)
        arr_line2[id_line2] = -1

        self.env.max_timestep_line_status_deactivated = 2
        self.helper_action.legal_action = GameRules(legalActClass=PreventReconection).legal_action
        self.env.time_remaining_before_reconnection = np.full(shape=(self.env.backend.n_line,),
                                                              fill_value=0,
                                                              dtype=np.int)

        # i act a first time on powerline 15
        act = self.helper_action({"set_line_status": arr_line2},
                               env=self.env,
                               check_legal=True)
        self.env.step(act)
        # i compute another time step without doing anything
        self.env.step(self.helper_action({}))

        # i try to react on it, it should throw an IllegalAction exception because we ask the environment to wait
        # at least 2 time steps
        try:
            # i try to react on it, it should throw an IllegalAction exception.
            act = self.helper_action({"set_line_status": arr_line2},
                                     env=self.env,
                                     check_legal=True)
            raise RuntimeError("This should have thrown an IllegalException")
        except IllegalAction:
            pass

    def test_toporeactionnable_throw(self):
        id_1 = 1
        id_2 = 12
        id_line = 17
        id_line2 = 15

        arr1 = np.array([False, False, False, True, True, True], dtype=np.bool)
        arr2 = np.array([1, 1, 2, 2], dtype=np.int)
        arr_line1 = np.full(self.helper_action.n_line, fill_value=False, dtype=np.bool)
        arr_line1[id_line] = True

        arr_line2 = np.full(self.helper_action.n_line, fill_value=0, dtype=np.int)
        arr_line2[id_line2] = -1

        self.env.max_timestep_topology_deactivated = 1
        self.helper_action.legal_action = GameRules(legalActClass=PreventReconection).legal_action
        self.env.time_remaining_before_reconnection = np.full(shape=(self.env.backend.n_line,),
                                                              fill_value=0,
                                                              dtype=np.int)

        # i act a first time on powerline 15
        act = self.helper_action({"set_bus": {"substations_id": [(id_2, arr2)]}},
                                 env=self.env,
                                 check_legal=True)
        self.env.step(act)
        try:
            # i try to react on it, it should throw an IllegalAction exception.
            act = self.helper_action({"set_bus": {"substations_id": [(id_2, arr2)]}},
                                     env=self.env,
                                     check_legal=True)
            raise RuntimeError("This should have thrown an IllegalException")
        except IllegalAction:
            pass

    def test_toporeactionnable_nothrow(self):
        id_1 = 1
        id_2 = 12
        id_line = 17
        id_line2 = 15

        arr1 = np.array([False, False, False, True, True, True], dtype=np.bool)
        arr2 = np.array([1, 1, 2, 2], dtype=np.int)
        arr_line1 = np.full(self.helper_action.n_line, fill_value=False, dtype=np.bool)
        arr_line1[id_line] = True

        arr_line2 = np.full(self.helper_action.n_line, fill_value=0, dtype=np.int)
        arr_line2[id_line2] = -1

        self.env.max_timestep_topology_deactivated = 1
        self.helper_action.legal_action = GameRules(legalActClass=PreventReconection).legal_action
        self.env.time_remaining_before_reconnection = np.full(shape=(self.env.backend.n_line,),
                                                              fill_value=0,
                                                              dtype=np.int)

        # i act a first time on powerline 15
        act = self.helper_action({"set_bus": {"substations_id": [(id_2, arr2)]}},
                                 env=self.env,
                                 check_legal=True)
        self.env.step(act)
        # i compute another time step without doing anything
        self.env.step(self.helper_action({}))

        # i try to react on it, it should NOT throw an IllegalAction exception, but
        act = self.helper_action({"set_bus": {"substations_id": [(id_2, arr2)]}},
                                 env=self.env,
                                 check_legal=True)

    def test_toporeactionnable_throw_longerperiod(self):
        id_1 = 1
        id_2 = 12
        id_line = 17
        id_line2 = 15

        arr1 = np.array([False, False, False, True, True, True], dtype=np.bool)
        arr2 = np.array([1, 1, 2, 2], dtype=np.int)
        arr_line1 = np.full(self.helper_action.n_line, fill_value=False, dtype=np.bool)
        arr_line1[id_line] = True

        arr_line2 = np.full(self.helper_action.n_line, fill_value=0, dtype=np.int)
        arr_line2[id_line2] = -1

        self.env.max_timestep_topology_deactivated = 2
        self.helper_action.legal_action = GameRules(legalActClass=PreventReconection).legal_action
        self.env.time_remaining_before_reconnection = np.full(shape=(self.env.backend.n_line,),
                                                              fill_value=0,
                                                              dtype=np.int)

        # i act a first time on powerline 15
        act = self.helper_action({"set_bus": {"substations_id": [(id_2, arr2)]}},
                                 env=self.env,
                                 check_legal=True)
        self.env.step(act)
        # i compute another time step without doing anything
        self.env.step(self.helper_action({}))

        # i try to react on it, it should throw an IllegalAction exception because we ask the environment to wait
        # at least 2 time steps
        try:
            # i try to react on it, it should throw an IllegalAction exception.
            act = self.helper_action({"set_bus": {"substations_id": [(id_2, arr2)]}},
                                     env=self.env,
                                     check_legal=True)
            raise RuntimeError("This should have thrown an IllegalException")
        except IllegalAction:
            pass


class TestCooldown(unittest.TestCase):
    def setUp(self):
        self.env = make("case5_example", gamerules_class=DefaultRules)

    def test_cooldown_sub(self):
        act = self.env.action_space({"set_bus": {"substations_id": [(2, [1,1,2,2])]} })
        obs, *_ = self.env.step(act)
        # TODO do these kind of test with modified parameters !!!


if __name__ == "__main__":
    unittest.main()<|MERGE_RESOLUTION|>--- conflicted
+++ resolved
@@ -8,22 +8,13 @@
 
 from helper_path_test import *
 
-<<<<<<< HEAD
 from grid2op.Exceptions import *
 from grid2op.Environment import Environment
 from grid2op.Backend import PandaPowerBackend
 from grid2op.Parameters import Parameters
 from grid2op.Chronics import ChronicsHandler, GridStateFromFile
 from grid2op.Rules import *
-=======
-from Exceptions import *
-from Environment import Environment
-from BackendPandaPower import PandaPowerBackend
-from Parameters import Parameters
-from ChronicsHandler import ChronicsHandler, GridStateFromFile
-from GameRules import *
-from MakeEnv import make
->>>>>>> a47e531d
+from grid2op.MakeEnv import make
 
 
 class TestLoadingBackendFunc(unittest.TestCase):
