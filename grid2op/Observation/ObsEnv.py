--- conflicted
+++ resolved
@@ -94,13 +94,10 @@
         self.legalActClass = legalActClass
         self.helper_action_player = self._do_nothing
         self.backend.set_thermal_limit(self._thermal_limit_a)
-
-<<<<<<< HEAD
+        self._create_opponent()
+
     def _do_nothing(self):
         return self.donothing_act
-=======
-        self._create_opponent()
->>>>>>> 1fbb83ff
 
     def _update_actions(self):
         """
